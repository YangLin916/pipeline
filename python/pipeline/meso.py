""" Schemas for mesoscope scans."""
import datajoint as dj
from datajoint.jobs import key_hash
import matplotlib.pyplot as plt
import numpy as np
import scanreader

from . import experiment, notify, shared
from .utils import galvo_corrections, signal, quality, mask_classification, performance
from .exceptions import PipelineException


schema = dj.schema('pipeline_meso', locals(), create_tables=False)
CURRENT_VERSION = 1


@schema
class Version(dj.Manual):
    definition = """ # versions for the meso pipeline

    -> shared.PipelineVersion
    ---
    description = ''                : varchar(256)      # any notes on this version
    date = CURRENT_TIMESTAMP        : timestamp         # automatic
    """


@schema
class ScanInfo(dj.Imported):
    definition = """ # general data about mesoscope scans

    -> experiment.Scan
    -> Version                                  # meso version
    ---
    nfields                 : tinyint           # number of fields
    nchannels               : tinyint           # number of channels
    nframes                 : int               # number of recorded frames
    nframes_requested       : int               # number of requested frames (from header)
    x                       : float             # (um) ScanImage's 0 point in the motor coordinate system
    y                       : float             # (um) ScanImage's 0 point in the motor coordinate system
    fps                     : float             # (Hz) frames per second
    bidirectional           : boolean           # true = bidirectional scanning
    usecs_per_line          : float             # microseconds per scan line
    fill_fraction           : float             # raster scan temporal fill fraction (see scanimage)
    nrois                   : tinyint           # number of ROIs (see scanimage)
    """

    @property
    def key_source(self):
        meso_scans = experiment.Scan() & (experiment.Session() & {'rig': '2P4'})
        return meso_scans * (Version() & {'pipe_version': CURRENT_VERSION})

    class Field(dj.Part):
        definition = """ # field-specific scan information

        -> ScanInfo
        -> shared.Field
        ---
        px_height           : smallint      # height in pixels
        px_width            : smallint      # width in pixels
        um_height           : float         # height in microns
        um_width            : float         # width in microns
        x                   : float         # (um) center of field in the motor coordinate system
        y                   : float         # (um) center of field in the motor coordinate system
        z                   : float         # (um) absolute depth with respect to the surface of the cortex
        delay_image         : longblob      # (ms) delay between the start of the scan and pixels in this field
        roi                 : tinyint       # ROI to which this field belongs
        valid_depth=false   : boolean       # whether depth has been manually check
        """

        def make(self, key, scan, field_id):
            # Create results tuple
            tuple_ = key.copy()
            tuple_['field'] = field_id + 1

            # Get attributes
            x_zero, y_zero, _ = scan.motor_position_at_zero  # motor x, y at ScanImage's 0
            surf_z = (experiment.Scan() & key).fetch1('depth')  # surface depth in fastZ coordinates
            tuple_['px_height'] = scan.field_heights[field_id]
            tuple_['px_width'] = scan.field_widths[field_id]
            tuple_['um_height'] = scan.field_heights_in_microns[field_id]
            tuple_['um_width'] = scan.field_widths_in_microns[field_id]
            tuple_['x'] = x_zero + scan._degrees_to_microns(scan.fields[field_id].x)
            tuple_['y'] = y_zero + scan._degrees_to_microns(scan.fields[field_id].y)
            tuple_['z'] = scan.field_depths[field_id] - surf_z # fastZ only
            tuple_['delay_image'] = scan.field_offsets[field_id]
            tuple_['roi'] = scan.field_rois[field_id][0]

            # Insert
            self.insert1(tuple_)

        @property
        def microns_per_pixel(self):
            """ Returns an array with microns per pixel in height and width. """
            um_height, px_height, um_width, px_width = self.fetch1('um_height', 'px_height',
                                                                   'um_width', 'px_width')
            return np.array([um_height / px_height, um_width / px_width])

    def make(self, key):
        """ Read and store some scan parameters."""
        # Read the scan
        print('Reading header...')
        scan_filename = (experiment.Scan() & key).local_filenames_as_wildcard
        scan = scanreader.read_scan(scan_filename)

        # Get attributes
        tuple_ = key.copy()  # in case key is reused somewhere else
        tuple_['nfields'] = scan.num_fields
        tuple_['nchannels'] = scan.num_channels
        tuple_['nframes'] = scan.num_frames
        tuple_['nframes_requested'] = scan.num_requested_frames
        tuple_['x'] = scan.motor_position_at_zero[0]
        tuple_['y'] = scan.motor_position_at_zero[1]
        tuple_['fps'] = scan.fps
        tuple_['bidirectional'] = scan.is_bidirectional
        tuple_['usecs_per_line'] = scan.seconds_per_line * 1e6
        tuple_['fill_fraction'] = scan.temporal_fill_fraction
        tuple_['nrois'] = scan.num_rois
        tuple_['valid_depth'] = True

        # Insert in ScanInfo
        self.insert1(tuple_)

        # Insert field information
        for field_id in range(scan.num_fields):
            ScanInfo.Field().make(key, scan, field_id)

        # Fill in CorrectionChannel if only one channel
        if scan.num_channels == 1:
            CorrectionChannel().fill(key)

        # Fill SegmentationTask if scan in autosegment
        if experiment.AutoProcessing() & key & {'autosegment': True}:
            SegmentationTask().fill(key)


@schema
class Quality(dj.Computed):
    definition = """ # different quality metrics for a scan (before corrections)

    -> ScanInfo
    """

    @property
    def key_source(self):
        return ScanInfo() & {'pipe_version': CURRENT_VERSION}

    class MeanIntensity(dj.Part):
        definition = """ # mean intensity values across time

        -> Quality
        -> shared.Field
        -> shared.Channel
        ---
        intensities                 : longblob
        """

    class SummaryFrames(dj.Part):
        definition = """ # 16-part summary of the scan (mean of 16 blocks)

        -> Quality
        -> shared.Field
        -> shared.Channel
        ---
        summary                     : longblob      # h x w x 16
        """

    class Contrast(dj.Part):
        definition = """ # difference between 99 and 1 percentile across time

        -> Quality
        -> shared.Field
        -> shared.Channel
        ---
        contrasts                   : longblob
        """

    class QuantalSize(dj.Part):
        definition = """ # quantal size in images

        -> Quality
        -> shared.Field
        -> shared.Channel
        ---
        min_intensity               : int           # min value in movie
        max_intensity               : int           # max value in movie
        quantal_size                : float         # variance slope, corresponds to quantal size
        zero_level                  : int           # level corresponding to zero (computed from variance dependence)
        quantal_frame               : longblob      # average frame expressed in quanta
        """

    class EpileptiformEvents(dj.Part):
        definition = """ # compute frequency of epileptiform events

        -> Quality
        -> shared.Field
        -> shared.Channel
        ---
        frequency       : float         # (events / sec) frequency of epileptiform events
        abn_indices     : longblob      # indices of epileptiform events (0-based)
        peak_indices    : longblob      # indices of all local maxima peaks (0-based)
        prominences     : longblob      # peak prominence for all peaks
        widths          : longblob      # (secs) width at half prominence for all peaks
        """

    def make(self, key):
        # Read the scan
        scan_filename = (experiment.Scan() & key).local_filenames_as_wildcard
        scan = scanreader.read_scan(scan_filename)

        # Insert in Quality
        self.insert1(key)

        for field_id in range(scan.num_fields):
            print('Computing quality metrics for field', field_id + 1)
            for channel in range(scan.num_channels):
                # Map: Compute quality metrics in parallel
                results = performance.map_frames(performance.parallel_quality_metrics,
                                                 scan, field_id=field_id, channel=channel)

                # Reduce
                mean_intensities = np.zeros(scan.num_frames)
                contrasts = np.zeros(scan.num_frames)
                for frames, chunk_mis, chunk_contrasts, _ in results:
                    mean_intensities[frames] = chunk_mis
                    contrasts[frames] = chunk_contrasts
                sorted_results = sorted(results, key=lambda res: res[0])
                mean_groups = np.array_split([r[3] for r in sorted_results], 16) # 16 groups
                frames = np.stack([np.mean(g, axis=0) for g in mean_groups if g.any()], axis=-1)

                # Compute quantal size
                middle_frame = int(np.floor(scan.num_frames / 2))
                mini_scan = scan[field_id, :, :, channel, max(middle_frame - 2000, 0): middle_frame + 2000]
                mini_scan = mini_scan.astype(np.float32)
                results = quality.compute_quantal_size(mini_scan)
                min_intensity, max_intensity, _, _, quantal_size, zero_level = results
                quantal_frame = (np.mean(mini_scan, axis=-1) - zero_level) / quantal_size

                # Compute abnormal event frequency
                deviations = (mean_intensities - mean_intensities.mean()) / mean_intensities.mean()
                peaks, prominences, widths = quality.find_peaks(deviations)
                widths = [w / scan.fps for w in widths] # in seconds
                abnormal = peaks[[p > 0.2 and w < 0.4 for p, w in zip(prominences, widths)]]
                abnormal_freq = len(abnormal) / (scan.num_frames / scan.fps)

                # Insert
                field_key = {**key, 'field': field_id + 1, 'channel': channel + 1}
                self.MeanIntensity().insert1({**field_key, 'intensities': mean_intensities})
                self.Contrast().insert1({**field_key, 'contrasts': contrasts})
                self.SummaryFrames().insert1({**field_key, 'summary': frames})
                self.QuantalSize().insert1({**field_key, 'min_intensity': min_intensity,
                                            'max_intensity': max_intensity,
                                            'quantal_size': quantal_size,
                                            'zero_level': zero_level,
                                            'quantal_frame': quantal_frame})
                self.EpileptiformEvents.insert1({**field_key, 'frequency': abnormal_freq,
                                                 'abn_indices': abnormal,
                                                 'peak_indices': peaks,
                                                 'prominences': prominences,
                                                 'widths': widths})

                self.notify(field_key, frames, mean_intensities, contrasts)

    @notify.ignore_exceptions
    def notify(self, key, summary_frames, mean_intensities, contrasts):
        # Send summary frames
        import imageio
        video_filename = '/tmp/' + key_hash(key) + '.gif'
        percentile_99th = np.percentile(summary_frames, 99.5)
        summary_frames = np.clip(summary_frames, None, percentile_99th)
        summary_frames = signal.float2uint8(summary_frames).transpose([2, 0, 1])
        imageio.mimsave(video_filename, summary_frames, duration=0.4)

        msg = ('summary frames for {animal_id}-{session}-{scan_idx} field {field} '
               'channel {channel}').format(**key)
        slack_user = notify.SlackUser() & (experiment.Session() & key)
        slack_user.notify(file=video_filename, file_title=msg)

        # Send intensity and contrasts
        fig, axes = plt.subplots(2, 1, figsize=(15, 8), sharex=True)
        axes[0].set_title('Mean intensity', size='small')
        axes[0].plot(mean_intensities)
        axes[0].set_ylabel('Pixel intensities')
        axes[1].set_title('Contrast (99 - 1 percentile)', size='small')
        axes[1].plot(contrasts)
        axes[1].set_xlabel('Frames')
        axes[1].set_ylabel('Pixel intensities')
        img_filename = '/tmp/' + key_hash(key) + '.png'
        fig.savefig(img_filename, bbox_inches='tight')
        plt.close(fig)

        msg = ('quality traces for {animal_id}-{session}-{scan_idx} field {field} '
               'channel {channel}').format(**key)
        slack_user.notify(file=img_filename, file_title=msg)


@schema
class CorrectionChannel(dj.Manual):
    definition = """ # channel to use for raster and motion correction

    -> experiment.Scan
    -> shared.Field
    ---
    -> shared.Channel
    """

    def fill(self, key, channel=1):
        for field_key in (ScanInfo.Field() & key).fetch(dj.key):
            self.insert1({**field_key, 'channel': channel}, ignore_extra_fields=True,
                         skip_duplicates=True)


@schema
class RasterCorrection(dj.Computed):
    definition = """ # raster correction for bidirectional resonant scans

    -> ScanInfo                         # animal_id, session, scan_idx, version
    -> CorrectionChannel                # animal_id, session, scan_idx, field
    ---
    raster_template     : longblob      # average frame from the middle of the movie
    raster_phase        : float         # difference between expected and recorded scan angle
    """

    @property
    def key_source(self):
        return ScanInfo * CorrectionChannel & {'pipe_version': CURRENT_VERSION}

    def make(self, key):
        from scipy.signal import tukey

        # Read the scan
        scan_filename = (experiment.Scan() & key).local_filenames_as_wildcard
        scan = scanreader.read_scan(scan_filename, dtype=np.float32)

        # Select correction channel
        channel = (CorrectionChannel() & key).fetch1('channel') - 1
        field_id = key['field'] -1

        # Load some frames from the middle of the scan
        middle_frame = int(np.floor(scan.num_frames / 2))
        frames = slice(max(middle_frame - 1000, 0), middle_frame + 1000)
        mini_scan = scan[field_id, :, :, channel, frames]

        # Create results tuple
        tuple_ = key.copy()

        # Create template (average frame tapered to avoid edge artifacts)
        taper = np.sqrt(np.outer(tukey(scan.field_heights[field_id], 0.4),
                                 tukey(scan.field_widths[field_id], 0.4)))
        anscombed = 2 * np.sqrt(mini_scan - mini_scan.min() + 3 / 8)  # anscombe transform
        template = np.mean(anscombed, axis=-1) * taper
        tuple_['raster_template'] = template

        # Compute raster correction parameters
        if scan.is_bidirectional:
            tuple_['raster_phase'] = galvo_corrections.compute_raster_phase(template,
                                                                            scan.temporal_fill_fraction)
        else:
            tuple_['raster_phase'] = 0

        # Insert
        self.insert1(tuple_)

    def get_correct_raster(self):
        """ Returns a function to perform raster correction on the scan. """
        raster_phase = self.fetch1('raster_phase')
        fill_fraction = (ScanInfo() & self).fetch1('fill_fraction')
        if abs(raster_phase) < 1e-7:
            correct_raster = lambda scan: scan.astype(np.float32, copy=False)
        else:
            correct_raster = lambda scan: galvo_corrections.correct_raster(scan,
                                                             raster_phase, fill_fraction)
        return correct_raster


@schema
class MotionCorrection(dj.Computed):
    definition = """ # motion correction for galvo scans

    -> RasterCorrection
    ---
    motion_template                 : longblob      # image used as alignment template
    y_shifts                        : longblob      # (pixels) y motion correction shifts
    x_shifts                        : longblob      # (pixels) x motion correction shifts
    y_std                           : float         # (pixels) standard deviation of y shifts
    x_std                           : float         # (pixels) standard deviation of x shifts
    outlier_frames                  : longblob      # mask with true for frames with outlier shifts (already corrected)
    align_time=CURRENT_TIMESTAMP    : timestamp     # automatic
    """

    @property
    def key_source(self):
        return RasterCorrection() & {'pipe_version': CURRENT_VERSION}

    def make(self, key):
        """Computes the motion shifts per frame needed to correct the scan."""
        from scipy import ndimage

        # Read the scan
        scan_filename = (experiment.Scan() & key).local_filenames_as_wildcard
        scan = scanreader.read_scan(scan_filename)

        # Get some params
        px_height, px_width = (ScanInfo.Field() & key).fetch1('px_height', 'px_width')
        channel = (CorrectionChannel() & key).fetch1('channel') - 1
        field_id = key['field'] -1

        # Load some frames from middle of scan to compute template
        skip_rows = int(round(px_height * 0.10)) # we discard some rows/cols to avoid edge artifacts
        skip_cols = int(round(px_width * 0.10))
        middle_frame = int(np.floor(scan.num_frames / 2))
        mini_scan = scan[field_id, skip_rows: -skip_rows, skip_cols: -skip_cols, channel,
                         max(middle_frame - 1000, 0): middle_frame + 1000]
        mini_scan = mini_scan.astype(np.float32, copy=False)

        # Correct mini scan
        correct_raster = (RasterCorrection() & key).get_correct_raster()
        mini_scan = correct_raster(mini_scan)

        # Create template
        mini_scan = 2 * np.sqrt(mini_scan - mini_scan.min() + 3 / 8)  # *
        template = np.mean(mini_scan, axis=-1)
        template = ndimage.gaussian_filter(template, 0.7)  # **
        # * Anscombe tranform to normalize noise, increase contrast and decrease outliers' leverage
        # ** Small amount of gaussian smoothing to get rid of high frequency noise

        # Map: compute motion shifts in parallel
        f = performance.parallel_motion_shifts # function to map
        raster_phase = (RasterCorrection() & key).fetch1('raster_phase')
        fill_fraction = (ScanInfo() & key).fetch1('fill_fraction')
        kwargs = {'raster_phase': raster_phase, 'fill_fraction': fill_fraction,
                  'template': template}
        results = performance.map_frames(f, scan, field_id=field_id,
                                         y=slice(skip_rows, -skip_rows),
                                         x=slice(skip_cols, -skip_cols), channel=channel,
                                         kwargs=kwargs)

        # Reduce
        y_shifts = np.zeros(scan.num_frames)
        x_shifts = np.zeros(scan.num_frames)
        for frames, chunk_y_shifts, chunk_x_shifts in results:
            y_shifts[frames] = chunk_y_shifts
            x_shifts[frames] = chunk_x_shifts

        # Detect outliers
        max_y_shift, max_x_shift = 20 / (ScanInfo.Field() & key).microns_per_pixel
        y_shifts, x_shifts, outliers = galvo_corrections.fix_outliers(y_shifts, x_shifts,
                                                                      max_y_shift, max_x_shift)

        # Center shifts around zero
        y_shifts -= np.median(y_shifts)
        x_shifts -= np.median(x_shifts)

        # Create results tuple
        tuple_ = key.copy()
        tuple_['motion_template'] = template
        tuple_['y_shifts'] = y_shifts
        tuple_['x_shifts'] = x_shifts
        tuple_['outlier_frames'] = outliers
        tuple_['y_std'] = np.std(y_shifts)
        tuple_['x_std'] = np.std(x_shifts)

        # Insert
        self.insert1(tuple_)

        # Notify after all fields have been processed
        scan_key = {'animal_id': key['animal_id'], 'session': key['session'],
                    'scan_idx': key['scan_idx'], 'pipe_version': key['pipe_version']}
        if len(MotionCorrection - CorrectionChannel & scan_key) > 0:
            self.notify(scan_key, scan.num_frames, scan.num_fields)

    @notify.ignore_exceptions
    def notify(self, key, num_frames, num_fields):
        fps = (ScanInfo() & key).fetch1('fps')
        seconds = np.arange(num_frames) / fps

        fig, axes = plt.subplots(num_fields, 1, figsize=(15, 4 * num_fields), sharey=True)
        axes = [axes] if num_fields == 1 else axes  # make list if single axis object
        for i in range(num_fields):
            y_shifts, x_shifts = (self & key & {'field': i + 1}).fetch1('y_shifts',
                                                                        'x_shifts')
            axes[i].set_title('Shifts for field {}'.format(i + 1))
            axes[i].plot(seconds, y_shifts, label='y shifts')
            axes[i].plot(seconds, x_shifts, label='x shifts')
            axes[i].set_ylabel('Pixels')
            axes[i].set_xlabel('Seconds')
            axes[i].legend()
        fig.tight_layout()
        img_filename = '/tmp/' + key_hash(key) + '.png'
        fig.savefig(img_filename, bbox_inches='tight')
        plt.close(fig)

        msg = 'motion shifts for {animal_id}-{session}-{scan_idx}'.format(**key)
        slack_user = notify.SlackUser() & (experiment.Session() & key)
        slack_user.notify(file=img_filename, file_title=msg)

    def save_video(self, filename='galvo_corrections.mp4', channel=1, start_index=0,
                   seconds=30, dpi=250):
        """ Creates an animation video showing the original vs corrected scan.

        :param string filename: Output filename (path + filename)
        :param int channel: What channel from the scan to use. Starts at 1
        :param int start_index: Where in the scan to start the video.
        :param int seconds: How long in seconds should the animation run.
        :param int dpi: Dots per inch, controls the quality of the video.

        :returns Figure. You can call show() on it.
        :rtype: matplotlib.figure.Figure
        """
        # Get fps and total_num_frames
        fps = (ScanInfo() & self).fetch1('fps')
        num_video_frames = int(round(fps * seconds))
        stop_index = start_index + num_video_frames

        # Load the scan
        scan_filename = (experiment.Scan() & self).local_filenames_as_wildcard
        scan = scanreader.read_scan(scan_filename, dtype=np.float32)
        scan_ = scan[self.fetch1('field') - 1, :, :, channel - 1, start_index: stop_index]
        original_scan = scan_.copy()

        # Correct the scan
        correct_raster = (RasterCorrection() & self).get_correct_raster()
        correct_motion = self.get_correct_motion()
        corrected_scan = correct_motion(correct_raster(scan_), slice(start_index, stop_index))

        # Create animation
        import matplotlib.animation as animation

        ## Set the figure
        fig, axes = plt.subplots(1, 2, sharex=True, sharey=True)

        axes[0].set_title('Original')
        im1 = axes[0].imshow(original_scan[:, :, 0], vmin=original_scan.min(),
                             vmax=original_scan.max())  # just a placeholder
        fig.colorbar(im1, ax=axes[0])
        axes[0].axis('off')

        axes[1].set_title('Corrected')
        im2 = axes[1].imshow(corrected_scan[:, :, 0], vmin=corrected_scan.min(),
                             vmax=corrected_scan.max())  # just a placeholder
        fig.colorbar(im2, ax=axes[1])
        axes[1].axis('off')

        ## Make the animation
        def update_img(i):
            im1.set_data(original_scan[:, :, i])
            im2.set_data(corrected_scan[:, :, i])

        video = animation.FuncAnimation(fig, update_img, corrected_scan.shape[2],
                                        interval=1000 / fps)

        # Save animation
        if not filename.endswith('.mp4'):
            filename += '.mp4'
        print('Saving video at:', filename)
        print('If this takes too long, stop it and call again with dpi <', dpi, '(default)')
        video.save(filename, dpi=dpi)

        return fig

    def get_correct_motion(self):
        """ Returns a function to perform motion correction on scans. """
        x_shifts, y_shifts = self.fetch1('x_shifts', 'y_shifts')

        return lambda scan, indices=slice(None): galvo_corrections.correct_motion(scan,
                                                 x_shifts[indices], y_shifts[indices])


@schema
class SummaryImages(dj.Computed):
    definition = """ # summary images for each field and channel after corrections

    -> MotionCorrection
    -> shared.Channel
    """

    @property
    def key_source(self):
        return MotionCorrection() & {'pipe_version': CURRENT_VERSION}

    class Average(dj.Part):
        definition = """ # mean of each pixel across time

        -> master
        ---
        average_image           : longblob
        """

    class Correlation(dj.Part):
        definition = """ # average temporal correlation between each pixel and its eight neighbors

        -> master
        ---
        correlation_image           : longblob
        """

    class L6Norm(dj.Part):
        definition = """ # l6-norm of each pixel across time

        -> master
        ---
        l6norm_image           : longblob
        """

    def make(self, key):
        # Read the scan
        scan_filename = (experiment.Scan() & key).local_filenames_as_wildcard
        scan = scanreader.read_scan(scan_filename)

        for channel in range(scan.num_channels):
            # Map: Compute some statistics in different chunks of the scan
            f = performance.parallel_summary_images # function to map
            raster_phase = (RasterCorrection() & key).fetch1('raster_phase')
            fill_fraction = (ScanInfo() & key).fetch1('fill_fraction')
            y_shifts, x_shifts = (MotionCorrection() & key).fetch1('y_shifts', 'x_shifts')
            kwargs = {'raster_phase': raster_phase, 'fill_fraction': fill_fraction,
                      'y_shifts': y_shifts, 'x_shifts': x_shifts}
            results = performance.map_frames(f, scan, field_id=key['field'] -1,
                                             channel=channel, kwargs=kwargs)

            # Reduce: Compute average images
            average_image = np.sum([r[0] for r in results], axis=0) / scan.num_frames
            l6norm_image = np.sum([r[1] for r in results], axis=0) ** (1 / 6)

            # Reduce: Compute correlation image
            sum_x = np.sum([r[2] for r in results], axis=0) # h x w
            sum_sqx = np.sum([r[3] for r in results], axis=0) # h x w
            sum_xy = np.sum([r[4] for r in results], axis=0) # h x w x 8
            denom_factor = np.sqrt(scan.num_frames * sum_sqx - sum_x ** 2)
            corrs = np.zeros(sum_xy.shape)
            for k in [0, 1, 2, 3]:
                rotated_corrs = np.rot90(corrs, k=k)
                rotated_sum_x = np.rot90(sum_x, k=k)
                rotated_dfactor = np.rot90(denom_factor, k=k)
                rotated_sum_xy = np.rot90(sum_xy, k=k)

                # Compute correlation
                rotated_corrs[1:, :, k] = (scan.num_frames * rotated_sum_xy[1:, :, k] -
                                           rotated_sum_x[1:] * rotated_sum_x[:-1]) / \
                                          (rotated_dfactor[1:] * rotated_dfactor[:-1])
                rotated_corrs[1:, 1:, 4 + k] = ((scan.num_frames * rotated_sum_xy[1:, 1:, 4 + k] -
                                                 rotated_sum_x[1:, 1:] * rotated_sum_x[:-1, : -1]) /
                                                (rotated_dfactor[1:, 1:] * rotated_dfactor[:-1, :-1]))

                # Return back to original orientation
                corrs = np.rot90(rotated_corrs, k=4 - k)

            correlation_image = np.sum(corrs, axis=-1)
            norm_factor = 5 * np.ones(correlation_image.shape) # edges
            norm_factor[[0, -1, 0, -1], [0, -1, -1, 0]] = 3 # corners
            norm_factor[1:-1, 1:-1] = 8 # center
            correlation_image /= norm_factor

            # Insert
            field_key = {**key, 'channel': channel + 1}
            self.insert1(field_key)
<<<<<<< HEAD
            self.Average().insert1({**field_key, 'average_image': average_image})
            self.L6Norm().insert1({**field_key, 'l6norm_image': l6norm_image})
            self.Correlation().insert1({**field_key,
=======
            SummaryImages.Average().insert1({**field_key, 'average_image': average_image})
            SummaryImages.L6Norm().insert1({**field_key, 'l6norm_image': l6norm_image})
            SummaryImages.Correlation().insert1({**field_key,
>>>>>>> 36f5bca5
                                                 'correlation_image': correlation_image})

        self.notify(key, scan.num_channels)

    @notify.ignore_exceptions
    def notify(self, key, num_channels):
        fig, axes = plt.subplots(num_channels, 2, squeeze=False, figsize=(12, 5 * num_channels))
        axes[0, 0].set_title('L6-Norm', size='small')
        axes[0, 1].set_title('Correlation', size='small')
        for ax in axes.ravel():
            ax.get_xaxis().set_ticks([])
            ax.get_yaxis().set_ticks([])

        for channel in range(num_channels):
            axes[channel, 0].set_ylabel('Channel {}'.format(channel + 1), size='large',
                                        rotation='horizontal', ha='right')
            corr = (SummaryImages.Correlation() & key & {'channel': channel + 1}).fetch1('correlation_image')
            l6norm = (SummaryImages.L6Norm() & key & {'channel': channel + 1}).fetch1('l6norm_image')
            axes[channel, 0].imshow(l6norm)
            axes[channel, 1].imshow(corr)

        fig.tight_layout()
        img_filename = '/tmp/' + key_hash(key) + '.png'
        fig.savefig(img_filename, bbox_inches='tight')
        plt.close(fig)

        msg = 'summary images for {animal_id}-{session}-{scan_idx} field {field}'.format(**key)
        slack_user = notify.SlackUser() & (experiment.Session() & key)
        slack_user.notify(file=img_filename, file_title=msg, channel='#pipeline_quality')


@schema
class SegmentationTask(dj.Manual):
    definition = """ # defines the target of segmentation and the channel to use

    -> experiment.Scan
    -> shared.Field
    -> shared.Channel
    -> shared.SegmentationMethod
   ---
    -> experiment.Compartment
    """

    def fill(self, key, channel=1, segmentation_method=6, compartment='soma'):
        for field_key in (ScanInfo.Field() & key).fetch(dj.key):
            tuple_ = {**field_key, 'channel': channel, 'compartment': compartment,
                      'segmentation_method': segmentation_method}
            self.insert1(tuple_, ignore_extra_fields=True, skip_duplicates=True)

    def estimate_num_components(self):
        """ Estimates the number of components per field using simple rules of thumb.

        For somatic scans, estimate number of neurons based on:
        (100x100x100)um^3 = 1e6 um^3 -> 100 neurons; (1x1x1)mm^3 = 1e9 um^3 -> 100K neurons

        For axonal/dendritic scans, just ten times our estimate of neurons.

        :returns: Number of components
        :rtype: int
        """

        # Get field dimensions (in micrometers)
        scan = (ScanInfo.Field() & self & {'pipe_version': CURRENT_VERSION})
        field_height, field_width = scan.fetch1('um_height', 'um_width')
        field_thickness = 10  # assumption
        field_volume = field_width * field_height * field_thickness

        # Estimate number of components
        compartment = self.fetch1('compartment')
        if compartment == 'soma':
            num_components = field_volume * 0.0001
        elif compartment == 'axon':
            num_components = field_volume * 0.0005  # five times as many neurons
        elif compartment == 'bouton':
            num_components = field_volume * 0.001   # ten times as many neurons
        else:
            PipelineException("Compartment type '{}' not recognized".format(compartment))

        return int(round(num_components))


@schema
class DoNotSegment(dj.Manual):
    definition = """ # field/channels that should not be segmented (used for web interface only)

    -> experiment.Scan
    -> shared.Field
    -> shared.Channel
    """


@schema
class Segmentation(dj.Computed):
    definition = """ # Different mask segmentations.

    -> MotionCorrection         # animal_id, session, scan_idx, version, field
    -> SegmentationTask         # animal_id, session, scan_idx, field, channel, segmentation_method
    ---
    segmentation_time=CURRENT_TIMESTAMP     : timestamp     # automatic
    """

    @property
    def key_source(self):
        return MotionCorrection() * SegmentationTask() & {'pipe_version': CURRENT_VERSION}

    class Mask(dj.Part):
        definition = """ # mask produced by segmentation.

        -> Segmentation
        mask_id         : smallint
        ---
        pixels          : longblob      # indices into the image in column major (Fortran) order
        weights         : longblob      # weights of the mask at the indices above
        """

        def get_mask_as_image(self):
            """ Return this mask as an image (2-d numpy array)."""
            # Get params
            pixels, weights = self.fetch('pixels', 'weights')
            image_height, image_width = (ScanInfo.Field() & self).fetch1('px_height',
                                                                         'px_width')

            # Reshape mask
            mask = Segmentation.reshape_masks(pixels, weights, image_height, image_width)

            return np.squeeze(mask)

    class Manual(dj.Part):
        definition = """ # masks created manually

        -> Segmentation
        """

        def make(self, key):
            print('Warning: Manual segmentation is not implemented in Python.')
            # Copy any masks (and MaskClassification) that were there before
            # Delete key from Segmentation (this is needed for trace and ScanSet and Activity computation to restart when things are added)
            # Show GUI with the current masks
            # User modifies it somehow to produce the new set of masks
            # Insert info in Segmentation -> Segmentation.Manual -> Segmentation.Mask -> MaskClassification -> MaskClassification.Type
            # http://scikit-image.org/docs/dev/api/skimage.future.html#manual-lasso-segmentation (Python lasso masks)


    class CNMF(dj.Part):
        definition = """ # source extraction using constrained non-negative matrix factorization

        -> Segmentation
        ---
        params              : varchar(1024)     # parameters send to CNMF as JSON array
        """

        def make(self, key):
            """ Use CNMF to extract masks and traces.

            See caiman_interface.extract_masks for explanation of parameters
            """
            from .utils import caiman_interface as cmn
            import json
            import uuid
            import os

            print('')
            print('*' * 85)
            print('Processing {}'.format(key))

            # Get some parameters
            field_id = key['field'] - 1
            channel = key['channel'] - 1
            image_height, image_width = (ScanInfo.Field() & key).fetch1('px_height', 'px_width')
            num_frames = (ScanInfo() & key).fetch1('nframes')

            # Read scan
            print('Reading scan...')
            scan_filename = (experiment.Scan() & key).local_filenames_as_wildcard
            scan = scanreader.read_scan(scan_filename)

            # Create memory mapped file (as expected by CaImAn)
            print('Creating memory mapped file...')
            filename = '/tmp/caiman-{}_d1_{}_d2_{}_d3_1_order_C_frames_{}_.mmap'.format(
                uuid.uuid4(), image_height, image_width, num_frames)
            mmap_shape = (image_height * image_width, num_frames)
            mmap_scan = np.memmap(filename, mode='w+', shape=mmap_shape, dtype=np.float32)

            # Map: Correct scan and save in memmap scan
            f = performance.parallel_save_memmap # function to map
            raster_phase = (RasterCorrection() & key).fetch1('raster_phase')
            fill_fraction = (ScanInfo() & key).fetch1('fill_fraction')
            y_shifts, x_shifts = (MotionCorrection() & key).fetch1('y_shifts', 'x_shifts')
            kwargs = {'raster_phase': raster_phase, 'fill_fraction': fill_fraction,
                      'y_shifts': y_shifts, 'x_shifts': x_shifts, 'mmap_scan': mmap_scan}
            results = performance.map_frames(f, scan, field_id=field_id, channel=channel,
                                             kwargs=kwargs)

            # Reduce: Use the minimum values to make memory mapped scan nonnegative
            mmap_scan -= np.min(results)  # bit inefficient but necessary

            # Set CNMF parameters
            ## Set general parameters
            kwargs = {}
            kwargs['num_background_components'] = 1
            kwargs['merge_threshold'] = 0.7
            kwargs['fps'] = (ScanInfo() & key).fetch1('fps')

            # Set params specific to method and segmentation target
            target = (SegmentationTask() & key).fetch1('compartment')
            if key['segmentation_method'] == 2: # nmf
                if target == 'axon':
                    kwargs['init_on_patches'] = True
                    kwargs['proportion_patch_overlap'] = 0.2 # 20% overlap
                    kwargs['num_components_per_patch'] = 15
                    kwargs['init_method'] = 'sparse_nmf'
                    kwargs['snmf_alpha'] = 500  # 10^2 to 10^3.5 is a good range
                    kwargs['patch_size'] = tuple(50 / (ScanInfo.Field() & key).microns_per_pixel) # 50 x 50 microns
                elif target == 'bouton':
                    kwargs['init_on_patches'] = False
                    kwargs['num_components'] = (SegmentationTask() & key).estimate_num_components()
                    kwargs['init_method'] = 'greedy_roi'
                    kwargs['soma_diameter'] = tuple(2 / (ScanInfo.Field() & key).microns_per_pixel)
                else: # soma
                    kwargs['init_on_patches'] = False
                    kwargs['num_components'] = (SegmentationTask() & key).estimate_num_components()
                    kwargs['init_method'] = 'greedy_roi'
                    kwargs['soma_diameter'] = tuple(14 / (ScanInfo.Field() & key).microns_per_pixel)
            else: #nmf-new
                kwargs['init_on_patches'] = True
                kwargs['proportion_patch_overlap'] = 0.2 # 20% overlap
                if target == 'axon':
                    kwargs['num_components_per_patch'] = 15
                    kwargs['init_method'] = 'sparse_nmf'
                    kwargs['snmf_alpha'] = 500  # 10^2 to 10^3.5 is a good range
                    kwargs['patch_size'] = tuple(50 / (ScanInfo.Field() & key).microns_per_pixel) # 50 x 50 microns
                elif target == 'bouton':
                    kwargs['num_components_per_patch'] = 5
                    kwargs['init_method'] = 'greedy_roi'
                    kwargs['patch_size'] = tuple(20 / (ScanInfo.Field() & key).microns_per_pixel) # 20 x 20 microns
                    kwargs['soma_diameter'] = tuple(2 / (ScanInfo.Field() & key).microns_per_pixel)
                else: # soma
                    kwargs['num_components_per_patch'] = 6
                    kwargs['init_method'] = 'greedy_roi'
                    kwargs['patch_size'] = tuple(50 / (ScanInfo.Field() & key).microns_per_pixel)
                    kwargs['soma_diameter'] = tuple(8 / (ScanInfo.Field() & key).microns_per_pixel)

            ## Set performance/execution parameters (heuristically), decrease if memory overflows
            kwargs['num_processes'] = 8  # Set to None for all cores available
            kwargs['num_pixels_per_process'] = 10000

            # Extract traces
            print('Extracting masks and traces (cnmf)...')
            scan_ = mmap_scan.reshape((image_height, image_width, num_frames), order='F')
            cnmf_result = cmn.extract_masks(scan_, mmap_scan, **kwargs)
            (masks, traces, background_masks, background_traces, raw_traces) = cnmf_result

            # Delete memory mapped scan
            print('Deleting memory mapped scan...')
            os.remove(mmap_scan.filename)

            # Insert CNMF results
            print('Inserting masks, background components and traces...')
            dj.conn()

            ## Insert in CNMF, Segmentation and Fluorescence
            self.insert1({**key, 'params': json.dumps(kwargs)})
            Fluorescence().insert1(key, allow_direct_insert=True)  # we also insert traces

            ## Insert background components
            Segmentation.CNMFBackground().insert1({**key, 'masks': background_masks,
                                                   'activity': background_traces})

            ## Insert masks and traces (masks in Matlab format)
            num_masks = masks.shape[-1]
            masks = masks.reshape(-1, num_masks, order='F').T  # [num_masks x num_pixels] in F order
            raw_traces = raw_traces.astype(np.float32, copy=False)
            for mask_id, mask, trace in zip(range(1, num_masks + 1), masks, raw_traces):
                mask_pixels = np.where(mask)[0]
                mask_weights = mask[mask_pixels]
                mask_pixels += 1  # matlab indices start at 1
                Segmentation.Mask().insert1({**key, 'mask_id': mask_id, 'pixels': mask_pixels,
                                             'weights': mask_weights})

                Fluorescence.Trace().insert1({**key, 'mask_id': mask_id, 'trace': trace}, allow_direct_insert=True)

            Segmentation().notify(key)

        def save_video(self, filename='cnmf_results.mp4', start_index=0, seconds=30,
                       dpi=250, first_n=None):
            """ Creates an animation video showing the results of CNMF.

            :param string filename: Output filename (path + filename)
            :param int start_index: Where in the scan to start the video.
            :param int seconds: How long in seconds should the animation run.
            :param int dpi: Dots per inch, controls the quality of the video.
            :param int first_n: Draw only the first n components.

            :returns Figure. You can call show() on it.
            :rtype: matplotlib.figure.Figure
            """
            # Get fps and calculate total number of frames
            fps = (ScanInfo() & self).fetch1('fps')
            num_video_frames = int(round(fps * seconds))
            stop_index = start_index + num_video_frames

            # Load the scan
            channel = self.fetch1('channel') - 1
            field_id = self.fetch1('field') - 1
            scan_filename = (experiment.Scan() & self).local_filenames_as_wildcard
            scan = scanreader.read_scan(scan_filename, dtype=np.float32)
            scan_ = scan[field_id, :, :, channel, start_index: stop_index]

            # Correct the scan
            correct_raster = (RasterCorrection() & self).get_correct_raster()
            correct_motion = (MotionCorrection() & self).get_correct_motion()
            scan_ = correct_motion(correct_raster(scan_), slice(start_index, stop_index))

            # Get scan dimensions
            image_height, image_width, _ = scan_.shape
            num_pixels = image_height * image_width

            # Get masks and traces
            masks = (Segmentation() & self).get_all_masks()
            traces = (Fluorescence() & self).get_all_traces()
            background_masks, background_traces = (Segmentation.CNMFBackground() &
                                                   self).fetch1('masks', 'activity')

            # Select first n components
            if first_n is not None:
                masks = masks[:, :, :first_n]
                traces = traces[:first_n, :]

            # Drop frames that won't be displayed
            traces = traces[:, start_index: stop_index]
            background_traces = background_traces[:, start_index: stop_index]

            # Create movies
            extracted = np.dot(masks.reshape(num_pixels, -1), traces)
            extracted = extracted.reshape(image_height, image_width, -1)
            background = np.dot(background_masks.reshape(num_pixels, -1), background_traces)
            background = background.reshape(image_height, image_width, -1)
            residual = scan_ - extracted - background

            # Create animation
            import matplotlib.animation as animation

            ## Set the figure
            fig, axes = plt.subplots(2, 2, sharex=True, sharey=True)

            axes[0, 0].set_title('Original (Y)')
            im1 = axes[0, 0].imshow(scan_[:, :, 0], vmin=scan_.min(), vmax=scan_.max())  # just a placeholder
            fig.colorbar(im1, ax=axes[0, 0])

            axes[0, 1].set_title('Extracted (A*C)')
            im2 = axes[0, 1].imshow(extracted[:, :, 0], vmin=extracted.min(), vmax=extracted.max())
            fig.colorbar(im2, ax=axes[0, 1])

            axes[1, 0].set_title('Background (B*F)')
            im3 = axes[1, 0].imshow(background[:, :, 0], vmin=background.min(),
                                    vmax=background.max())
            fig.colorbar(im3, ax=axes[1, 0])

            axes[1, 1].set_title('Residual (Y - A*C - B*F)')
            im4 = axes[1, 1].imshow(residual[:, :, 0], vmin=residual.min(), vmax=residual.max())
            fig.colorbar(im4, ax=axes[1, 1])

            for ax in axes.ravel():
                ax.axis('off')

            ## Make the animation
            def update_img(i):
                im1.set_data(scan_[:, :, i])
                im2.set_data(extracted[:, :, i])
                im3.set_data(background[:, :, i])
                im4.set_data(residual[:, :, i])

            video = animation.FuncAnimation(fig, update_img, scan_.shape[2],
                                            interval=1000 / fps)

            # Save animation
            if not filename.endswith('.mp4'):
                filename += '.mp4'
            print('Saving video at:', filename)
            print('If this takes too long, stop it and call again with dpi <', dpi, '(default)')
            video.save(filename, dpi=dpi)

            return fig

    class CNMFBackground(dj.Part):
        definition = """ # inferred background components

        -> Segmentation.CNMF
        ---
        masks               : longblob      # array (im_height x im_width x num_background_components)
        activity            : longblob      # array (num_background_components x timesteps)
        """

    def make(self, key):
        # Create masks
        if key['segmentation_method'] == 1:  # manual
            Segmentation.Manual().make(key)
        elif key['segmentation_method'] in [2, 6]:  # nmf
            self.insert1(key)
            Segmentation.CNMF().make(key)
        elif key['segmentation_method'] in [3, 4]: # nmf_patches, nmf-boutons
            msg = 'This method has been deprecated, use segmentation_method 6'
            raise PipelineException(msg)
        else:
            msg = 'Unrecognized segmentation method {}'.format(key['segmentation_method'])
            raise PipelineException(msg)

    @notify.ignore_exceptions
    def notify(self, key):
        fig = (Segmentation() & key).plot_masks()
        img_filename = '/tmp/' + key_hash(key) + '.png'
        fig.savefig(img_filename, bbox_inches='tight')
        plt.close(fig)

        msg = 'segmentation for {animal_id}-{session}-{scan_idx} field {field}'.format(**key)
        slack_user = notify.SlackUser() & (experiment.Session() & key)
        slack_user.notify(file=img_filename, file_title=msg)

    @staticmethod
    def reshape_masks(mask_pixels, mask_weights, image_height, image_width):
        """ Reshape masks into an image_height x image_width x num_masks array."""
        masks = np.zeros([image_height, image_width, len(mask_pixels)], dtype=np.float32)

        # Reshape each mask
        for i, (mp, mw) in enumerate(zip(mask_pixels, mask_weights)):
            mask_as_vector = np.zeros(image_height * image_width)
            mask_as_vector[np.squeeze(mp - 1).astype(int)] = np.squeeze(mw)
            masks[:, :, i] = mask_as_vector.reshape(image_height, image_width, order='F')

        return masks

    def get_all_masks(self):
        """Returns an image_height x image_width x num_masks matrix with all masks."""
        mask_rel = (Segmentation.Mask() & self)

        # Get masks
        image_height, image_width = (ScanInfo.Field() & self).fetch1('px_height', 'px_width')
        mask_pixels, mask_weights = mask_rel.fetch('pixels', 'weights', order_by='mask_id')

        # Reshape masks
        masks = Segmentation.reshape_masks(mask_pixels, mask_weights, image_height, image_width)

        return masks

    def plot_masks(self, threshold=0.97, first_n=None):
        """ Draw contours of masks over the correlation image (if available).

        :param threshold: Threshold on the cumulative mass to define mask contours. Lower
            for tighter contours.
        :param first_n: Number of masks to plot. None for all.

        :returns Figure. You can call show() on it.
        :rtype: matplotlib.figure.Figure
        """
        # Get masks
        masks = self.get_all_masks()
        if first_n is not None:
            masks = masks[:, :, :first_n]

        # Get correlation image if defined, black background otherwise.
        image_rel = SummaryImages.Correlation() & self
        if image_rel:
            background_image = image_rel.fetch1('correlation_image')
        else:
            background_image = np.zeros(masks.shape[:-1])

        # Plot background
        image_height, image_width, num_masks = masks.shape
        figsize = np.array([image_width, image_height]) / min(image_height, image_width)
        fig = plt.figure(figsize=figsize * 7)
        plt.imshow(background_image)

        # Draw contours
        cumsum_mask = np.empty([image_height, image_width])
        for i in range(num_masks):
            mask = masks[:, :, i]

            ## Compute cumulative mass (similar to caiman)
            indices = np.unravel_index(np.flip(np.argsort(mask, axis=None), axis=0), mask.shape) # max to min value in mask
            cumsum_mask[indices] = np.cumsum(mask[indices]**2) / np.sum(mask**2)

            ## Plot contour at desired threshold (with random color)
            random_color = (np.random.rand(), np.random.rand(), np.random.rand())
            plt.contour(cumsum_mask, [threshold], linewidths=0.8, colors=[random_color])

        return fig


@schema
class Fluorescence(dj.Computed):
    definition = """  # fluorescence traces before spike extraction or filtering

    -> Segmentation
    """

    @property
    def key_source(self):
        return Segmentation() & {'pipe_version': CURRENT_VERSION}

    class Trace(dj.Part):
        definition = """

        -> Fluorescence
        -> Segmentation.Mask
        ---
        trace                   : longblob
        """

    def make(self, key):
        # Load scan
        print('Reading scan...')
        field_id = key['field'] - 1
        channel = key['channel'] - 1
        scan_filename = (experiment.Scan() & key).local_filenames_as_wildcard
        scan = scanreader.read_scan(scan_filename)

        # Map: Extract traces
        print('Creating fluorescence traces...')
        f = performance.parallel_fluorescence # function to map
        raster_phase = (RasterCorrection() & key).fetch1('raster_phase')
        fill_fraction = (ScanInfo() & key).fetch1('fill_fraction')
        y_shifts, x_shifts = (MotionCorrection() & key).fetch1('y_shifts', 'x_shifts')
        mask_ids, pixels, weights = (Segmentation.Mask() & key).fetch('mask_id', 'pixels', 'weights')
        kwargs = {'raster_phase': raster_phase, 'fill_fraction': fill_fraction, 'y_shifts': y_shifts,
                  'x_shifts': x_shifts, 'mask_pixels': pixels, 'mask_weights': weights}
        results = performance.map_frames(f, scan, field_id=field_id, channel=channel, kwargs=kwargs)

        # Reduce: Concatenate
        traces = np.zeros((len(mask_ids), scan.num_frames), dtype=np.float32)
        for frames, chunk_traces in results:
                traces[:, frames] = chunk_traces

        # Insert
        self.insert1(key)
        for mask_id, trace in zip(mask_ids, traces):
            Fluorescence.Trace().insert1({**key, 'mask_id': mask_id, 'trace': trace})

        self.notify(key)

    @notify.ignore_exceptions
    def notify(self, key):
        fig = plt.figure(figsize=(15, 4))
        plt.plot((Fluorescence() & key).get_all_traces().T)
        img_filename = '/tmp/' + key_hash(key) + '.png'
        fig.savefig(img_filename, bbox_inches='tight')
        plt.close(fig)

        msg = 'calcium traces for {animal_id}-{session}-{scan_idx} field {field}'.format(**key)
        slack_user = notify.SlackUser() & (experiment.Session() & key)
        slack_user.notify(file=img_filename, file_title=msg)

    def get_all_traces(self):
        """ Returns a num_traces x num_timesteps matrix with all traces."""
        traces = (Fluorescence.Trace() & self).fetch('trace', order_by='mask_id')
        return np.array([x.squeeze() for x in traces])


@schema
class MaskClassification(dj.Computed):
    definition = """ # classification of segmented masks.

    -> Segmentation                     # animal_id, session, scan_idx, reso_version, field, channel, segmentation_method
    -> shared.ClassificationMethod
    ---
    classif_time=CURRENT_TIMESTAMP    : timestamp     # automatic
    """

    @property
    def key_source(self):
        return (Segmentation() * shared.ClassificationMethod() &
                {'pipe_version': CURRENT_VERSION})

    class Type(dj.Part):
        definition = """

        -> MaskClassification
        -> Segmentation.Mask
        ---
        -> shared.MaskType
        """

    def make(self, key):
        # Skip axonal scans
        target = (SegmentationTask() & key).fetch1('compartment')
        if key['classification_method'] == 2 and target != 'soma':
            print('Warning: Skipping {}. Automatic classification works only with somatic '
                  'scans'.format(key))
            return

        # Get masks
        image_height, image_width = (ScanInfo.Field() & key).fetch1('px_height', 'px_width')
        mask_ids, pixels, weights = (Segmentation.Mask() & key).fetch('mask_id', 'pixels', 'weights')
        masks = Segmentation.reshape_masks(pixels, weights, image_height, image_width)

        # Classify masks
        if key['classification_method'] == 1:  # manual
            if not SummaryImages() & key:
                msg = 'Need to populate SummaryImages before manual mask classification'
                raise PipelineException(msg)

            template = (SummaryImages.Correlation() & key).fetch1('correlation_image')
            masks = masks.transpose([2, 0, 1])  # num_masks, image_height, image_width
            mask_types = mask_classification.classify_manual(masks, template)
        elif key['classification_method'] == 2:  # cnn-caiman
            from .utils import caiman_interface as cmn
            soma_diameter = tuple(14 / (ScanInfo.Field() & key).microns_per_pixel)
            probs = cmn.classify_masks(masks, soma_diameter)
            mask_types = ['soma' if prob > 0.75 else 'artifact' for prob in probs]
        else:
            msg = 'Unrecognized classification method {}'.format(key['classification_method'])
            raise PipelineException(msg)

        print('Generated types:', mask_types)

        # Insert results
        self.insert1(key)
        for mask_id, mask_type in zip(mask_ids, mask_types):
            MaskClassification.Type().insert1({**key, 'mask_id': mask_id, 'type': mask_type})

        self.notify(key, mask_types)

    @notify.ignore_exceptions
    def notify(self, key, mask_types):
        fig = (MaskClassification() & key).plot_masks()
        img_filename = '/tmp/' + key_hash(key) + '.png'
        fig.savefig(img_filename, bbox_inches='tight')
        plt.close(fig)

        msg = ('mask classification for {animal_id}-{session}-{scan_idx} field {field}: '
               '{somas} somas and {arts} artifacts').format(**key,
                    somas=mask_types.count('soma'), arts=mask_types.count('artifact'))
        slack_user = notify.SlackUser() & (experiment.Session() & key)
        slack_user.notify(file=img_filename, file_title=msg, channel='#pipeline_quality')

    def plot_masks(self, threshold=0.99):
        """ Draw contours of masks over the correlation image (if available) with different
        colors per type

        :param threshold: Threshold on the cumulative mass to define mask contours. Lower
            for tighter contours.

        :returns Figure. You can call show() on it.
        :rtype: matplotlib.figure.Figure
        """
        # Get masks
        masks = (Segmentation() & self).get_all_masks()
        mask_types = (MaskClassification.Type() & self).fetch('type')
        colormap = {'soma': 'b', 'axon': 'k', 'dendrite': 'c', 'neuropil': 'y',
                    'artifact': 'r', 'unknown': 'w'}


        # Get correlation image if defined, black background otherwise.
        image_rel = SummaryImages.Correlation() & self
        if image_rel:
            background_image = image_rel.fetch1('correlation_image')
        else:
            background_image = np.zeros(masks.shape[:-1])

        # Plot background
        image_height, image_width, num_masks = masks.shape
        figsize = np.array([image_width, image_height]) / min(image_height, image_width)
        fig = plt.figure(figsize=figsize * 7)
        plt.imshow(background_image)

        # Draw contours
        cumsum_mask = np.empty([image_height, image_width])
        for i in range(num_masks):
            mask = masks[:, :, i]
            color = colormap[mask_types[i]]

            ## Compute cumulative mass (similar to caiman)
            indices = np.unravel_index(np.flip(np.argsort(mask, axis=None), axis=0), mask.shape) # max to min value in mask
            cumsum_mask[indices] = np.cumsum(mask[indices]**2) / np.sum(mask**2)

            ## Plot contour at desired threshold
            plt.contour(cumsum_mask, [threshold], linewidths=0.8, colors=[color])

        return fig


@schema
class ScanSet(dj.Computed):
    definition = """ # set of all units in the same scan

    -> Fluorescence         # processing done per field
    """

    @property
    def key_source(self):
        return Fluorescence() & {'pipe_version': CURRENT_VERSION}

    class Unit(dj.Part):
        definition = """ # single unit in the scan

        -> ScanInfo
        -> shared.SegmentationMethod
        unit_id                 : int               # unique per scan & segmentation method
        ---
        -> ScanSet                                  # for it to act as a part table of ScanSet
        -> Fluorescence.Trace
        """

    class UnitInfo(dj.Part):
        definition = """ # unit type, coordinates and delay time

        -> ScanSet.Unit
        ---
        um_x                : smallint      # x-coordinate of centroid in motor coordinate system
        um_y                : smallint      # y-coordinate of centroid in motor coordinate system
        um_z                : smallint      # z-coordinate of mask relative to surface of the cortex
        px_x                : smallint      # x-coordinate of centroid in the frame
        px_y                : smallint      # y-coordinate of centroid in the frame
        ms_delay            : smallint      # (ms) delay from start of frame to recording of this unit
        """

    def _job_key(self, key):
        # Force reservation key to be per scan so diff fields are not run in parallel
        return {k: v for k, v in key.items() if k not in ['field', 'channel']}

    def make(self, key):
        from pipeline.utils import caiman_interface as cmn

        # Get masks
        image_height, image_width = (ScanInfo.Field() & key).fetch1('px_height', 'px_width')
        mask_ids, pixels, weights = (Segmentation.Mask() & key).fetch('mask_id', 'pixels', 'weights')
        masks = Segmentation.reshape_masks(pixels, weights, image_height, image_width)

        # Compute units' coordinates
        px_center = [image_height / 2, image_width / 2]
        um_center = (ScanInfo.Field() & key).fetch1('y', 'x')
        um_z = (ScanInfo.Field() & key).fetch1('z')
        px_centroids = cmn.get_centroids(masks)
        um_centroids = um_center + (px_centroids - px_center) * (ScanInfo.Field() & key).microns_per_pixel

        # Compute units' delays
        delay_image = (ScanInfo.Field() & key).fetch1('delay_image')
        delays = (np.sum(masks * np.expand_dims(delay_image, -1), axis=(0, 1)) /
                  np.sum(masks, axis=(0, 1)))
        delays = np.round(delays * 1e3).astype(np.int16)  # in milliseconds

        # Get next unit_id for scan
        unit_rel = (ScanSet.Unit().proj() & key)
        unit_id = np.max(unit_rel.fetch('unit_id')) + 1 if unit_rel else 1

        # Insert in ScanSet
        self.insert1(key)

        # Insert units
        unit_ids = range(unit_id, unit_id + len(mask_ids) + 1)
        for unit_id, mask_id, (um_y, um_x), (px_y, px_x), delay in zip(unit_ids, mask_ids,
                                                                       um_centroids, px_centroids, delays):
            ScanSet.Unit().insert1({**key, 'unit_id': unit_id, 'mask_id': mask_id})

            unit_info = {**key, 'unit_id': unit_id, 'um_x': um_x, 'um_y': um_y,
                         'um_z': um_z, 'px_x': px_x, 'px_y': px_y, 'ms_delay': delay}
            ScanSet.UnitInfo().insert1(unit_info, ignore_extra_fields=True)  # ignore field and channel

    def plot_centroids(self, first_n=None):
        """ Draw masks centroids over the correlation image. Works on a single field/channel

        :param first_n: Number of masks to plot. None for all

        :returns Figure. You can call show() on it.
        :rtype: matplotlib.figure.Figure
        """
        # Get centroids
        centroids = self.get_all_centroids(centroid_type='px')
        if first_n is not None:
            centroids = centroids[:, :first_n]  # select first n components

        # Get correlation image if defined, black background otherwise.
        image_rel = SummaryImages.Correlation() & self
        if image_rel:
            background_image = image_rel.fetch1('correlation_image')
        else:
            image_height, image_width = (ScanInfo.Field() & self).fetch1('px_height', 'px_width')
            background_image = np.zeros([image_height, image_width])

        # Plot centroids
        image_height, image_width = background_image.shape
        figsize = np.array([image_width, image_height]) / min(image_height, image_width)
        fig = plt.figure(figsize=figsize * 7)
        plt.imshow(background_image)
        plt.plot(centroids[:, 0], centroids[:, 1], 'ow', markersize=3)

        return fig

    def plot_centroids3d(self):
        """ Plots the centroids of all units in the motor coordinate system (in microns)

        :returns Figure. You can call show() on it.
        :rtype: matplotlib.figure.Figure
        """
        from mpl_toolkits.mplot3d import Axes3D

        # Get centroids
        centroids = self.get_all_centroids()

        # Plot
        # TODO: Add different colors for different types, correlation image as 2-d planes
        fig = plt.figure()
        ax = fig.add_subplot(111, projection='3d')
        ax.scatter(centroids[:, 0], centroids[:, 1], centroids[:, 2])
        ax.invert_zaxis()
        ax.set_xlabel('x (um)')
        ax.set_ylabel('y (um)')
        ax.set_zlabel('z (um)')

        return fig

    def get_all_centroids(self, centroid_type='um'):
        """ Returns the centroids for all units in ScanSet (could be limited to field).

        Centroid type is either 'um' or 'px':
            'um': Array (num_units x 3) with x, y, z in motor coordinate system (microns).
            'px': Array (num_units x 2) with x, y pixel coordinates.
        """
        units_rel = ScanSet.UnitInfo() & (ScanSet.Unit() & self)
        if centroid_type == 'um':
            xs, ys, zs = units_rel.fetch('um_x', 'um_y', 'um_z', order_by='unit_id')
            centroids = np.stack([xs, ys, zs], axis=1)
        else:
            xs, ys = units_rel.fetch('px_x', 'px_y', order_by='unit_id')
            centroids = np.stack([xs, ys], axis=1)
        return centroids


@schema
class Activity(dj.Computed):
    definition = """ # activity inferred from fluorescence traces

    -> ScanSet                                      # processing done per field
    -> shared.SpikeMethod
    ---
    activity_time=CURRENT_TIMESTAMP   : timestamp     # automatic
    """

    @property
    def key_source(self):
        return ScanSet() * shared.SpikeMethod() & {'pipe_version': CURRENT_VERSION}

    class Trace(dj.Part):
        definition = """ # deconvolved calcium acitivity

        -> ScanSet.Unit
        -> shared.SpikeMethod
        ---
        -> Activity                         # for it to act as part table of Activity
        trace               : longblob
        """

    class ARCoefficients(dj.Part):
        definition = """ # fitted parameters for the autoregressive process (nmf deconvolution)

        -> Activity.Trace
        ---
        g                   : blob          # g1, g2, ... coefficients for the AR process
    """

    def make(self, key):
        print('Creating activity traces for', key)

        # Get fluorescence
        fps = (ScanInfo() & key).fetch1('fps')
        unit_ids, traces = (ScanSet.Unit() * Fluorescence.Trace() & key).fetch('unit_id', 'trace')
        full_traces = [signal.fill_nans(np.squeeze(trace).copy()) for trace in traces]

        # Insert in Activity
        self.insert1(key)
        if key['spike_method'] == 2:  # oopsie
            import pyfnnd  # Install from https://github.com/cajal/PyFNND.git

            for unit_id, trace in zip(unit_ids, full_traces):
                spike_trace = pyfnnd.deconvolve(trace, dt=1 / fps)[0].astype(np.float32, copy=False)
                Activity.Trace().insert1({**key, 'unit_id': unit_id, 'trace': spike_trace})

        elif key['spike_method'] == 3:  # stm
            import c2s  # Install from https://github.com/lucastheis/c2s

            for unit_id, trace in zip(unit_ids, full_traces):
                start = signal.notnan(trace)
                end = signal.notnan(trace, len(trace) - 1, increment=-1)
                trace_dict = {'calcium': np.atleast_2d(trace[start:end + 1]), 'fps': fps}

                data = c2s.predict(c2s.preprocess([trace_dict], fps=fps), verbosity=0)
                spike_trace = np.squeeze(data[0].pop('predictions')).astype(np.float32, copy=False)

                Activity.Trace().insert1({**key, 'unit_id': unit_id, 'trace': spike_trace})

        elif key['spike_method'] == 5:  # nmf
            from pipeline.utils import caiman_interface as cmn
            import multiprocessing as mp

            with mp.Pool(10) as pool:
                results = pool.map(cmn.deconvolve, full_traces)
            for unit_id, (spike_trace, ar_coeffs) in zip(unit_ids, results):
                spike_trace = spike_trace.astype(np.float32, copy=False)
                Activity.Trace().insert1({**key, 'unit_id': unit_id, 'trace': spike_trace})
                Activity.ARCoefficients().insert1({**key, 'unit_id': unit_id, 'g': ar_coeffs},
                                                  ignore_extra_fields=True)
        else:
            msg = 'Unrecognized spike method {}'.format(key['spike_method'])
            raise PipelineException(msg)

        self.notify(key)

    @notify.ignore_exceptions
    def notify(self, key):
        fig = plt.figure(figsize=(15, 4))
        plt.plot((Activity() & key).get_all_spikes().T)
        img_filename = '/tmp/' + key_hash(key) + '.png'
        fig.savefig(img_filename, bbox_inches='tight')
        plt.close(fig)

        msg = 'spike traces for {animal_id}-{session}-{scan_idx} field {field}'.format(**key)
        slack_user = notify.SlackUser() & (experiment.Session() & key)
        slack_user.notify(file=img_filename, file_title=msg)

    def plot_impulse_responses(self, num_timepoints=100):
        """ Plots the impulse response functions for all traces.

        :param int num_timepoints: The number of points after impulse to use for plotting.

        :returns Figure. You can call show() on it.
        :rtype: matplotlib.figure.Figure
        """
        ar_rel = Activity.ARCoefficients() & (Activity.Trace() & self)
        if ar_rel:  # if an AR model was used
            # Get some params
            fps = (ScanInfo() & self).fetch1('fps')
            ar_coeffs = ar_rel.fetch('g')

            # Define the figure
            fig = plt.figure()
            x_axis = np.arange(num_timepoints) / fps  # make it seconds

            # Over each trace
            for g in ar_coeffs:
                AR_order = len(g)

                # Calculate impulse response function
                irf = np.zeros(num_timepoints)
                irf[0] = 1  # initial spike
                for i in range(1, num_timepoints):
                    if i <= AR_order:  # start of the array needs special care
                        irf[i] = np.sum(g[:i] * irf[i - 1:: -1])
                    else:
                        irf[i] = np.sum(g * irf[i - 1: i - AR_order - 1: -1])

                # Plot
                plt.plot(x_axis, irf)
                plt.xlabel('Seconds')

            return fig

    def get_all_spikes(self):
        """ Returns a num_traces x num_timesteps matrix with all spikes."""
        spikes = (Activity.Trace() & self).fetch('trace', order_by='unit_id')
        return np.array([x.squeeze() for x in spikes])


@schema
class ScanDone(dj.Computed):
    definition = """ # scans that are fully processed (updated every time a field is added)

    -> ScanInfo
    -> shared.SegmentationMethod
    -> shared.SpikeMethod
    """

    @property
    def key_source(self):
        return Activity() & {'pipe_version': CURRENT_VERSION}

    @property
    def target(self):
        return ScanDone.Partial()  # trigger make_tuples for fields in Activity that aren't in ScanDone.Partial

    def _job_key(self, key):
        # Force reservation key to be per scan so diff fields are not run in parallel
        return {k: v for k, v in key.items() if k not in ['field', 'channel']}

    class Partial(dj.Part):
        definition = """ # fields that have been processed in the current scan

        -> ScanDone
        -> Activity
        """

    def make(self, key):
        scan_key = {k: v for k, v in key.items() if k in self.heading}

        # Delete current ScanDone entry
        with dj.config(safemode=False):
            (ScanDone() & scan_key).delete()

        # Reinsert in ScanDone
        self.insert1(scan_key)

        # Insert all processed fields in Partial
        ScanDone.Partial().insert((Activity() & scan_key).proj())


from . import stack
@schema
class StackCoordinates(dj.Computed):
    definition = """ # centroids of each unit in motor/stack coordinate system

    -> ScanSet          # animal_id, session, scan_idx, channel, field, segmentation_method, pipe_version
    -> stack.Registration.proj(session='scan_session')  # animal_id, stack_session, stack_idx, volume_id, session, scan_idx, field, stack_channel, scan_channel, registration_method
    """

    class UnitInfo(dj.Part):
        definition = """ # ScanSet.UnitInfo centroids mapped to stack coordinates

        -> master                       # this will add field and channels back
        -> ScanSet.Unit
        ---
        stack_x         : float
        stack_y         : float
        stack_z         : float
        """

    def make(self, key):
        from scipy import ndimage

        # Get registration grid (px -> stack_coordinate)
        stack_key = {**key, 'scan_session': key['session']}
        field_res = (ScanInfo.Field & key).microns_per_pixel
        grid = (stack.Registration & stack_key).get_grid(type='affine',
                                                         desired_res=field_res)

        self.insert1(key)
        field_units = ScanSet.UnitInfo & (ScanSet.Unit & key)
        for unit_key, px_x, px_y in zip(*field_units.fetch('KEY', 'px_x', 'px_y')):
            px_coords = np.array([[px_y], [px_x]])
            unit_x, unit_y, unit_z = [ndimage.map_coordinates(grid[..., i], px_coords,
                                                              order=1)[0] for i in
                                      range(3)]
            StackCoordinates.UnitInfo.insert1({**key, **unit_key, 'stack_x': unit_x,
                                               'stack_y': unit_y, 'stack_z': unit_z})

anatomy = dj.create_virtual_module('pipeline_anatomy','pipeline_anatomy')
@schema
class AreaMembership(dj.Computed):
    definition = """ # cell membership in visual areas according to stack registered retinotopy
    ret_hash             : varchar(32)                  # single attribute representation of retinotopic map key
    -> StackCoordinates
    ---
    """

    class UnitInfo(dj.Part):
        definition = """ # confidence in area assignment per unit according to stack coordinates
        -> master
        -> anatomy.Area
        -> StackCoordinates.UnitInfo
        ---
        confidence             : float                        # confidence in area assignment
        """
    @property
    def key_source(self):
        ret_rel = stack.Area.proj(ret_session='scan_session',
                                  ret_scan_idx='scan_idx',
                                  ret_channel='scan_channel')
        key_source = ret_rel * StackCoordinates
        heading_str = list(self.heading)

        return dj.U(*heading_str) & key_source

    def make(self,key):

        from scipy.interpolate import griddata

        mask_rel = stack.Area.Mask.proj('mask',
                                        ret_session='scan_session',
                                        ret_scan_idx='scan_idx',
                                        ret_channel='scan_channel')
        mask_keys, masks = (mask_rel & key).fetch('KEY', 'mask')

        fetch_str = ['x', 'y', 'um_width', 'um_height', 'px_width', 'px_height']
        stack_rel = stack.CorrectedStack.proj(*fetch_str, stack_session='session') & key
        cent_x, cent_y, um_w, um_h, px_w, px_h = stack_rel.fetch1(*fetch_str)

        stack_edges = np.array((cent_x - um_w / 2, cent_y - um_h / 2))
        stack_px_dims = np.array((px_w, px_h))
        stack_um_dims = np.array((um_w, um_h))

        stack_px_grid = np.meshgrid(*[np.arange(d) + 0.5 for d in stack_px_dims])

        ks, sxs, sys = (StackCoordinates.UnitInfo & key).fetch('KEY', 'stack_x', 'stack_y')
        pxs, pys = [np.array((coord - edge) * px_per_um) for coord, edge, px_per_um
                    in zip((sxs, sys), stack_edges, stack_px_dims / stack_um_dims)]

        unit_tups = []
        for mask_key, mask in zip(mask_keys, masks):
            grid_locs = np.array([grid.ravel() for grid in stack_px_grid]).T
            grid_vals = mask.ravel()
            grid_query = np.vstack((pxs, pys)).T

            confs = griddata(grid_locs, grid_vals, grid_query, method='nearest')
            mems = confs > 0

            unit_tups.append([{**mask_key, **k, 'confidence': conf} for k, conf in zip(np.array(ks)[mems], confs[mems])])

        self.insert1(key)
        self.UnitInfo.insert(np.concatenate(unit_tups),ignore_extra_fields=True)


@schema
class Func2StructMatching(dj.Computed):
    definition = """ # match functional masks to structural masks

    -> ScanSet                  # animal_id, session, scan_idx, pipe_version, field, channel
    -> stack.FieldSegmentation.proj(session='scan_session') # animal_id, stack_session, stack_idx, volume_id, session, scan_idx, field, stack_channel, scan_channel, registration_method, stacksegm_channel, stacksegm_method
    ---
    key_hash        : varchar(32)       # single attribute representation of the key (used to avoid going over 16 attributes in the key)
    """

    class AllMatches(dj.Part):
        definition = """ # store all possible matches (one functional cell could match with more than one structural mask and viceversa)

        key_hash        : varchar(32)       # master key
        unit_id         : int               # functional unit id
        sunit_id        : int               # structural unit id
        ---
        iou             : float             # intersection-over-union of the 2-d masks
        """
        # Used key_hash because key using ScanSet.Unit, FieldSegmentation.StackUnit has
        # more than 16 attributes and MySQL complains. I added the foreign key constraints
        # manually

    class Match(dj.Part):
        definition = """ # match of a functional mask to a structural mask (1:1 relation)

        -> master
        -> ScanSet.Unit
        ---
        -> stack.FieldSegmentation.StackUnit.proj(session='scan_session')
        iou             : float         # Intersection-over-Union of the 2-d masks
        distance2d      : float         # distance between centroid of 2-d masks
        distance3d      : float         # distance between functional centroid and structural centroid
        """

    def make(self, key):
        from .utils import registration
        from scipy import ndimage

        # Get caiman masks and resize them
        field_dims = (ScanInfo.Field & key).fetch1('um_height', 'um_width')
        masks = np.moveaxis((Segmentation & key).get_all_masks(), -1, 0)
        masks = np.stack([registration.resize(m, field_dims, desired_res=1) for m in
                          masks])
        scansetunit_keys = (ScanSet.Unit & key).fetch('KEY', order_by='mask_id')

        # Binarize masks
        binary_masks = np.zeros(masks.shape, dtype=bool)
        for i, mask in enumerate(masks):
            ## Compute cumulative mass (similar to caiman)
            indices = np.unravel_index(np.flip(np.argsort(mask, axis=None), axis=0),
                                       mask.shape)  # max to min value in mask
            cumsum_mask = np.cumsum(mask[indices] ** 2) / np.sum(mask ** 2)  # + 1e-9)
            binary_masks[i][indices] = cumsum_mask < 0.9

        # Get structural segmentation and registration grid
        stack_key = {**key, 'scan_session': key['session']}
        segmented_field = (stack.FieldSegmentation & stack_key).fetch1('segm_field')
        grid = (stack.Registration & stack_key).get_grid(type='affine', desired_res=1)
        sunit_ids = (stack.FieldSegmentation.StackUnit & stack_key).fetch('sunit_id',
                                                                          order_by='sunit_id')

        # Create matrix with IOU values (rows for structural units, columns for functional units)
        ious = []
        for sunit_id in sunit_ids:
            binary_sunit = segmented_field == sunit_id
            intersection = np.logical_and(binary_masks, binary_sunit).sum(
                axis=(1, 2))  # num_masks
            union = np.logical_or(binary_masks, binary_sunit).sum(
                axis=(1, 2))  # num_masks
            ious.append(intersection / union)
        iou_matrix = np.stack(ious)

        # Save all possible matches / iou_matrix > 0
        self.insert1({**key, 'key_hash': key_hash(key)})
        for mask_idx, func_idx in zip(*np.nonzero(iou_matrix)):
            self.AllMatches.insert1({'key_hash': key_hash(key),
                                     'unit_id': scansetunit_keys[func_idx]['unit_id'],
                                     'sunit_id': sunit_ids[mask_idx],
                                     'iou': iou_matrix[mask_idx, func_idx]})

        # Iterate over matches (from best to worst), insert
        while iou_matrix.max() > 0:
            # Get next best
            best_mask, best_func = np.unravel_index(np.argmax(iou_matrix),
                                                    iou_matrix.shape)
            best_iou = iou_matrix[best_mask, best_func]

            # Get stack unit coordinates
            coords = (stack.FieldSegmentation.StackUnit & stack_key &
                      {'sunit_id': sunit_ids[best_mask]}).fetch1('sunit_z', 'sunit_y',
                                                                 'sunit_x', 'mask_z',
                                                                 'mask_y', 'mask_x')
            sunit_z, sunit_y, sunit_x, mask_z, mask_y, mask_x = coords

            # Compute distance to 2-d and 3-d mask
            px_y, px_x = ndimage.measurements.center_of_mass(binary_masks[best_func])
            px_coords = np.array([[px_y], [px_x]])
            func_x, func_y, func_z = [ndimage.map_coordinates(grid[..., i], px_coords,
                                                              order=1)[0] for i in
                                      range(3)]
            distance2d = np.sqrt((func_z - mask_z) ** 2 + (func_y - mask_y) ** 2 +
                                 (func_x - mask_x) ** 2)
            distance3d = np.sqrt((func_z - sunit_z) ** 2 + (func_y - sunit_y) ** 2 +
                                 (func_x - sunit_x) ** 2)

            self.Match.insert1({**key, **scansetunit_keys[best_func],
                                'sunit_id': sunit_ids[best_mask], 'iou': best_iou,
                                'distance2d': distance2d, 'distance3d': distance3d})

            # Deactivate match
            iou_matrix[best_mask, :] = 0
            iou_matrix[:, best_func] = 0

<|MERGE_RESOLUTION|>--- conflicted
+++ resolved
@@ -654,16 +654,9 @@
             # Insert
             field_key = {**key, 'channel': channel + 1}
             self.insert1(field_key)
-<<<<<<< HEAD
             self.Average().insert1({**field_key, 'average_image': average_image})
             self.L6Norm().insert1({**field_key, 'l6norm_image': l6norm_image})
-            self.Correlation().insert1({**field_key,
-=======
-            SummaryImages.Average().insert1({**field_key, 'average_image': average_image})
-            SummaryImages.L6Norm().insert1({**field_key, 'l6norm_image': l6norm_image})
-            SummaryImages.Correlation().insert1({**field_key,
->>>>>>> 36f5bca5
-                                                 'correlation_image': correlation_image})
+            self.Correlation().insert1({**field_key, 'correlation_image': correlation_image})
 
         self.notify(key, scan.num_channels)
 
