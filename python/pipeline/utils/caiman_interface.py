"""Interface to the CaImAn package (https://github.com/simonsfoundation/CaImAn)."""
import numpy as np
import multiprocessing as mp
from caiman import components_evaluation
from caiman.utils import visualization
from caiman.source_extraction.cnmf import map_reduce, initialization, pre_processing, \
                                          merging, spatial, temporal, deconvolution
from .caiman_stats import df_percentile
from scipy.ndimage import percentile_filter
import glob, os, sys, time


def log(*messages):
    """ Simple logging function."""
    formatted_time = "[{}]".format(time.ctime())
    print(formatted_time, *messages, flush=True, file=sys.__stdout__)


def mute_function(f):
    """ Decorator to ignore any standard output of the function."""
    def wrapper(*args, **kwargs):
        try:
            sys.stdout = open(os.devnull, 'w')
            return f(*args, **kwargs)
        finally:
            sys.stdout = sys.__stdout__ # go back to normal (even after exceptions)
    return wrapper


@mute_function
def extract_masks(scan, mmap_scan, num_components=200, num_background_components=1,
                  merge_threshold=0.8, init_on_patches=True, init_method='greedy_roi',
                  soma_diameter=(14, 14), snmf_alpha=None, patch_size=(50, 50),
                  proportion_patch_overlap=0.2, num_components_per_patch=5,
                  num_processes=8, num_pixels_per_process=5000, fps=15):
    """ Extract masks from multi-photon scans using CNMF.

    Uses constrained non-negative matrix factorization to find spatial components (masks)
    and their fluorescence traces in a scan. Default values work well for somatic scans.

    Performed operations are:
        [Initialization on full image | Initialization on patches -> merge components] ->
        spatial update -> temporal update -> merge components -> spatial update ->
        temporal update

    :param np.array scan: 3-dimensional scan (image_height, image_width, num_frames).
    :param np.memmap mmap_scan: 2-d scan (image_height * image_width, num_frames)
    :param int num_components: An estimate of the number of spatial components in the scan
    :param int num_background_components: Number of components to model the background.
    :param int merge_threshold: Maximal temporal correlation allowed between the activity
        of overlapping components before merging them.
    :param bool init_on_patches: If True, run the initialization methods on small patches
        of the scan rather than on the whole image.
    :param string init_method: Initialization method for the components.
        'greedy_roi': Look for a gaussian-shaped patch, apply rank-1 NMF, store
            components, calculate residual scan and repeat for num_components.
        'sparse_nmf': Regularized non-negative matrix factorization (as impl. in sklearn)
    :param (float, float) soma_diameter: Estimated neuron size in y and x (pixels). Used
        in'greedy_roi' initialization to search for neurons of this size.
    :param int snmf_alpha: Regularization parameter (alpha) for sparse NMF (if used).
    :param (float, float) patch_size: Size of the patches in y and x (pixels).
    :param float proportion_patch_overlap: Patches are sampled in a sliding window. This
        controls how much overlap is between adjacent patches (0 for none, 0.9 for 90%).
    :param int num_components_per_patch: Number of components per patch (used if
        init_on_patches=True)
    :param int num_processes: Number of processes to run in parallel. None for as many
        processes as available cores.
    :param int num_pixels_per_process: Number of pixels that a process handles each
        iteration.
    :param fps: Frame rate. Used for temporal downsampling and to remove bad components.

    :returns: Weighted masks (image_height x image_width x num_components). Inferred
        location of each component.
    :returns: Denoised fluorescence traces (num_components x num_frames).
    :returns: Masks for background components (image_height x image_width x
        num_background_components).
    :returns: Traces for background components (image_height x image_width x
        num_background_components).
    :returns: Raw fluorescence traces (num_components x num_frames). Fluorescence of each
        component in the scan minus activity from other components and background.

    ..warning:: The produced number of components is not exactly what you ask for because
        some components will be merged or deleted.
    ..warning:: Better results if scans are nonnegative.
    """
    # Get some params
    image_height, image_width, num_frames = scan.shape

    # Start processes
    log('Starting {} processes...'.format(num_processes))
    pool = mp.Pool(processes=num_processes)

    # Initialize components
    log('Initializing components...')
    if init_on_patches:
        # TODO: Redo this (per-patch initialization) in a nicer/more efficient way

        # Make sure they are integers
        patch_size = np.array(patch_size)
        half_patch_size = np.int32(np.round(patch_size / 2))
        num_components_per_patch = int(round(num_components_per_patch))
        patch_overlap = np.int32(np.round(patch_size * proportion_patch_overlap))

        # Create options dictionary (needed for run_CNMF_patches)
        options = {'patch_params': {'ssub': 'UNUSED.', 'tsub': 'UNUSED', 'nb': num_background_components,
                                    'only_init': True, 'skip_refinement': 'UNUSED.',
                                    'remove_very_bad_comps': False}, # remove_very_bads_comps unnecesary (same as default)
                   'preprocess_params': {'check_nan': False}, # check_nan is unnecessary (same as default value)
                   'spatial_params': {'nb': num_background_components}, # nb is unnecessary, it is pased to the function and in init_params
                   'temporal_params': {'p': 0, 'method': 'UNUSED.', 'block_size': 'UNUSED.'},
                   'init_params': {'K': num_components_per_patch, 'gSig': np.array(soma_diameter)/2,
                                   'gSiz': None, 'method': init_method, 'alpha_snmf': snmf_alpha,
                                   'nb': num_background_components, 'ssub': 1, 'tsub': max(int(fps / 2), 1),
                                   'options_local_NMF': 'UNUSED.', 'normalize_init': True,
                                   'rolling_sum': True, 'rolling_length': 100, 'min_corr': 'UNUSED',
                                   'min_pnr': 'UNUSED', 'deconvolve_options_init': 'UNUSED',
                                   'ring_size_factor': 'UNUSED', 'center_psf': 'UNUSED'},
                                   # gSiz, ssub, tsub, options_local_NMF, normalize_init, rolling_sum unnecessary (same as default values)
                   'merging' : {'thr': 'UNUSED.'}}

        # Initialize per patch
        res = map_reduce.run_CNMF_patches(mmap_scan.filename, (image_height, image_width, num_frames),
                                          options, rf=half_patch_size, stride=patch_overlap,
                                          gnb=num_background_components, dview=pool)
        initial_A, initial_C, YrA, initial_b, initial_f, pixels_noise, _ = res

        # Merge spatially overlapping components
        merged_masks = ['dummy']
        while len(merged_masks) > 0:
            res = merging.merge_components(mmap_scan, initial_A, initial_b, initial_C,
                                           initial_f, initial_C, pixels_noise,
                                           {'p': 0, 'method': 'cvxpy'}, spatial_params='UNUSED',
                                           dview=pool, thr=merge_threshold, mx=np.Inf)
            initial_A, initial_C, num_components, merged_masks, S, bl, c1, neurons_noise, g = res

        # Delete log files (one per patch)
        log_files = glob.glob('caiman*_LOG_*')
        for log_file in log_files:
            os.remove(log_file)
    else:
        from scipy.sparse import csr_matrix
        if init_method == 'greedy_roi':
            res = _greedyROI(scan, num_components, soma_diameter, num_background_components)
            log('Refining initial components (HALS)...')
            res = initialization.hals(scan, res[0].reshape([image_height * image_width, -1], order='F'),
                                      res[1], res[2].reshape([image_height * image_width, -1], order='F'),
                                      res[3], maxIter=3)
            initial_A, initial_C, initial_b, initial_f = res
        else:
            print('Warning: Running sparse_nmf initialization on the entire field of view '
                  'takes a lot of time.')
            res = initialization.initialize_components(scan, K=num_components, nb=num_background_components,
                                                       method=init_method, alpha_snmf=snmf_alpha)
            initial_A, initial_C, initial_b, initial_f, _ = res
        initial_A = csr_matrix(initial_A)
    log(initial_A.shape[-1], 'components found...')

    # Remove bad components (based on spatial consistency and spiking activity)
    log('Removing bad components...')
    good_indices, _ = components_evaluation.estimate_components_quality(initial_C, scan,
        initial_A, initial_C, initial_b, initial_f, final_frate=fps, r_values_min=0.7,
        fitness_min=-20, fitness_delta_min=-20, dview=pool)
    initial_A = initial_A[:, good_indices]
    initial_C = initial_C[good_indices]
    log(initial_A.shape[-1], 'components remaining...')

    # Estimate noise per pixel
    log('Calculating noise per pixel...')
    pixels_noise, _ = pre_processing.get_noise_fft_parallel(mmap_scan, num_pixels_per_process, pool)

    # Update masks
    log('Updating masks...')
    A, b, C, f = spatial.update_spatial_components(mmap_scan, initial_C, initial_f, initial_A, b_in=initial_b,
                                                   sn=pixels_noise, dims=(image_height, image_width),
                                                   method='dilate', dview=pool,
                                                   n_pixels_per_process=num_pixels_per_process,
                                                   nb=num_background_components)

    # Update traces (no impulse response modelling p=0)
    log('Updating traces...')
    res = temporal.update_temporal_components(mmap_scan, A, b, C, f, nb=num_background_components,
                                              block_size=10000, p=0, method='cvxpy', dview=pool)
    C, A, b, f, S, bl, c1, neurons_noise, g, YrA, _ = res


    # Merge components
    log('Merging overlapping (and temporally correlated) masks...')
    merged_masks = ['dummy']
    while len(merged_masks) > 0:
        res = merging.merge_components(mmap_scan, A, b, C, f, S, pixels_noise, {'p': 0, 'method': 'cvxpy'},
                                       'UNUSED', dview=pool, thr=merge_threshold, bl=bl, c1=c1,
                                       sn=neurons_noise, g=g)
        A, C, num_components, merged_masks, S, bl, c1, neurons_noise, g = res

    # Refine masks
    log('Refining masks...')
    A, b, C, f = spatial.update_spatial_components(mmap_scan, C, f, A, b_in=b, sn=pixels_noise,
                                                   dims=(image_height, image_width),
                                                   method='dilate', dview=pool,
                                                   n_pixels_per_process=num_pixels_per_process,
                                                   nb=num_background_components)

    # Refine traces
    log('Refining traces...')
    res = temporal.update_temporal_components(mmap_scan, A, b, C, f, nb=num_background_components,
                                              block_size=10000, p=0, method='cvxpy', dview=pool)
    C, A, b, f, S, bl, c1, neurons_noise, g, YrA, _ = res

    # Removing bad components (more stringent criteria)
    log('Removing bad components...')
    good_indices, _ = components_evaluation.estimate_components_quality(C + YrA, scan, A,
        C, b, f, final_frate=fps, r_values_min=0.8, fitness_min=-40, fitness_delta_min=-40,
        dview=pool)
    A = A.toarray()[:, good_indices]
    C = C[good_indices]
    YrA = YrA[good_indices]
    log(A.shape[-1], 'components remaining...')

    # Stop processes
    log('Done.')
    pool.close()

    # Get results
    masks = A.reshape((image_height, image_width, -1), order='F') # h x w x num_components
    traces = C  # num_components x num_frames
    background_masks = b.reshape((image_height, image_width, -1), order='F') # h x w x num_components
    background_traces = f  # num_background_components x num_frames
    raw_traces = C + YrA  # num_components x num_frames

    # Rescale traces to match scan range
    scaling_factor = np.sum(masks**2, axis=(0, 1)) / np.sum(masks, axis=(0, 1))
    traces = traces * np.expand_dims(scaling_factor, -1)
    raw_traces = raw_traces * np.expand_dims(scaling_factor, -1)
    masks = masks / scaling_factor
    background_scaling_factor = np.sum(background_masks**2, axis=(0, 1)) / np.sum(background_masks,
                                                                                  axis=(0,1))
    background_traces = background_traces * np.expand_dims(background_scaling_factor, -1)
    background_masks = background_masks / background_scaling_factor

    return masks, traces, background_masks, background_traces, raw_traces


def _save_as_memmap(scan, base_name='caiman', chunk_size=5000):
    """Save the scan as a memory mapped file as expected by caiman

    :param np.array scan: Scan to save shaped (image_height, image_width, num_frames)
    :param string base_name: Base file name for the scan. No underscores.
    :param int chunk_size: Write the mmap_scan chunk frames at a time. Memory efficient.

    :returns: Filename of the mmap file.
    :rtype: string
    """
    # Get some params
    image_height, image_width, num_frames = scan.shape
    num_pixels = image_height * image_width

    # Build filename
    filename = '{}_d1_{}_d2_{}_d3_1_order_C_frames_{}_.mmap'.format(base_name, image_height,
                                                                    image_width, num_frames)

    # Create memory mapped file
    mmap_scan = np.memmap(filename, mode='w+', shape=(num_pixels, num_frames), dtype=np.float32)
    for i in range(0, num_frames, chunk_size):
        chunk = scan[..., i: i + chunk_size].reshape((num_pixels, -1), order='F')
        mmap_scan[:, i: i + chunk_size] = chunk
    mmap_scan.flush()

    return mmap_scan


def _greedyROI(scan, num_components=200, neuron_size=(11, 11),
               num_background_components=1):
    """ Initialize components by searching for gaussian shaped, highly active squares.
    #one by one by moving a gaussian window over every pixel and
    taking the highest activation as the center of the next neuron.

    :param np.array scan: 3-dimensional scan (image_height, image_width, num_frames).
    :param int num_components: The desired number of components.
    :param (float, float) neuron_size: Expected size of the somas in pixels (y, x).
    :param int num_background_components: Number of components that model the background.
    """
    from scipy import ndimage

    # Get some params
    image_height, image_width, num_frames = scan.shape

    # Get the gaussian kernel
    gaussian_stddev = np.array(neuron_size) / 4 # entire neuron in four standard deviations
    gaussian_kernel = _gaussian2d(gaussian_stddev)

    # Create residual scan (scan minus background)
    residual_scan = scan - np.mean(scan, axis=(0, 1)) # image-wise brightness
    background = ndimage.gaussian_filter(np.mean(residual_scan, axis=-1), neuron_size)
    residual_scan -= np.expand_dims(background, -1)

    # Create components
    masks = np.zeros([image_height, image_width, num_components], dtype=np.float32)
    traces = np.zeros([num_components, num_frames], dtype=np.float32)
    mean_frame = np.mean(residual_scan, axis=-1)
    for i in range(num_components):

        # Get center of next component
        neuron_locations = ndimage.gaussian_filter(mean_frame, gaussian_stddev)
        y, x = np.unravel_index(np.argmax(neuron_locations), [image_height, image_width])

        # Compute initial trace (bit messy because of edges)
        half_kernel = np.fix(np.array(gaussian_kernel.shape) / 2).astype(np.int32)
        big_yslice = slice(max(y - half_kernel[0], 0), y + half_kernel[0] + 1)
        big_xslice = slice(max(x - half_kernel[1], 0), x + half_kernel[1] + 1)
        kernel_yslice = slice(max(0, half_kernel[0] - y),
                              None if image_height > y + half_kernel[0] else image_height - y - half_kernel[0] - 1)
        kernel_xslice = slice(max(0, half_kernel[1] - x),
                              None if image_width > x + half_kernel[1] else image_width - x - half_kernel[1] - 1)
        cropped_kernel = gaussian_kernel[kernel_yslice, kernel_xslice]
        trace = np.average(residual_scan[big_yslice, big_xslice].reshape(-1, num_frames),
                           weights=cropped_kernel.ravel(), axis=0)

        # Get mask and trace using 1-rank NMF
        half_neuron = np.fix(np.array(neuron_size) / 2).astype(np.int32)
        yslice = slice(max(y - half_neuron[0], 0), y + half_neuron[0] + 1)
        xslice = slice(max(x - half_neuron[1], 0), x + half_neuron[1] + 1)
        mask, trace = _rank1_NMF(residual_scan[yslice, xslice], trace)

        # Update residual scan
        neuron_activity = np.expand_dims(mask, -1) * trace
        residual_scan[yslice, xslice] -= neuron_activity
        mean_frame[yslice, xslice] = np.mean(residual_scan[yslice, xslice], axis=-1)

        # Store results
        masks[yslice, xslice, i] = mask
        traces[i] = trace

    # Create background components
    residual_scan += np.mean(scan, axis=(0, 1)) # add back overall brightness
    residual_scan += np.expand_dims(background, -1) # and background
    if num_background_components == 1:
        background_masks = np.expand_dims(np.mean(residual_scan, axis=-1), axis=-1)
        background_traces = np.expand_dims(np.mean(residual_scan, axis=(0, 1)), axis=0)
    else:
        from sklearn.decomposition import NMF
        print("Warning: Fitting more than one background component uses scikit-learn's "
              "NMF and may take some time.""")
        model = NMF(num_background_components, random_state=123, verbose=True)

        flat_masks = model.fit_transform(residual_scan.reshape(-1, num_frames))
        background_masks = flat_masks.reshape([image_height, image_width, -1])
        background_traces = model.components_

    return masks, traces, background_masks, background_traces


def _gaussian2d(stddev, truncate=4):
    """ Creates a 2-d gaussian kernel truncated at 4 standard deviations (8 in total).

    :param (float, float) stddev: Standard deviations in y and x.
    :param float truncate: Number of stddevs at each side of the kernel.

    ..note:: Kernel sizes will always be odd.
    """
    from matplotlib import mlab
    half_kernel = np.round(stddev * truncate) # kernel_size = 2 * half_kernel + 1
    y, x = np.meshgrid(np.arange(-half_kernel[0], half_kernel[0] + 1),
                       np.arange(-half_kernel[1], half_kernel[1] + 1))
    kernel = mlab.bivariate_normal(x, y, sigmay=stddev[0], sigmax=stddev[1])
    return kernel


# Based on caiman.source_extraction.cnmf.initialization.finetune()
def _rank1_NMF(scan, trace, num_iterations=5):
    num_frames = scan.shape[-1]
    for i in range(num_iterations):
        mask = np.maximum(np.dot(scan, trace), 0)
        mask  = mask * np.sum(mask) / np.sum(mask ** 2)
        trace = np.average(scan.reshape(-1, num_frames), weights=mask.ravel(), axis=0)
    return mask, trace


def deconvolve(trace, AR_order=2):
    """ Deconvolve traces using noise constrained deconvolution (Pnevmatikakis et al., 2016)

    :param np.array trace: 1-d array (num_frames) with the fluorescence trace.
    :param int AR_order: Order of the autoregressive process used to model the impulse
        response function, e.g., 0 = no modelling; 2 = model rise plus exponential decay.

    :returns: Deconvolved spike trace.
    :returns: AR coefficients (AR_order) that model the calcium response:
            c(t) = c(t-1) * AR_coeffs[0] + c(t-2) * AR_coeffs[1] + ...
    """
    _, _, _, AR_coeffs, _, spike_trace, _ = deconvolution.constrained_foopsi(trace,
        p=AR_order, method='cvxpy', bas_nonneg=False, fudge_factor=0.96)
        # fudge_factor is a regularization term

    return spike_trace, AR_coeffs


<<<<<<< HEAD
def deconvolve_detrended(trace, scan_fps, detrend_period=120, AR_order=2):
=======
def deconvolve_detrended(trace, scan_fps, detrend_period=600, AR_order=2):
>>>>>>> bfe420a0
    """Same as the the `deconvolve` method, except that the fluorescence trace is detrended 
    before autoregressive modeling

    :param np.array trace: 1-d array (num_frames) with the fluorescence trace.
<<<<<<< HEAD
=======
    :param float scan_fps: fps of the scan
    :param float detrend_period: number of seconds over which percentiles are computed
>>>>>>> bfe420a0
    :param int AR_order: Order of the autoregressive process used to model the impulse
        response function, e.g., 0 = no modelling; 2 = model rise plus exponential decay.

    :returns: Deconvolved spike trace.
    :returns: AR coefficients (AR_order) that model the calcium response:
            c(t) = c(t-1) * AR_coeffs[0] + c(t-2) * AR_coeffs[1] + ...
    """
    detrend_window = int(round(detrend_period * scan_fps))
    if detrend_window > 0:
<<<<<<< HEAD
        i = max((len(trace) - detrend_window) // 2, 0)
        j = i + detrend_window
        print(scan_fps, detrend_window, i, j, detrend_period, AR_order)
        data_prct = df_percentile(trace[i:j])[0]
=======
        chunks_len = len(trace) // detrend_window * detrend_window
        trace_chunks = trace[:chunks_len].reshape(-1, detrend_window)
        data_prct = df_percentile(trace_chunks, axis=1)[0].mean()
>>>>>>> bfe420a0
        trace = trace - percentile_filter(trace, data_prct, detrend_window)

    _, _, _, AR_coeffs, _, spike_trace, _ = deconvolution.constrained_foopsi(trace,
        p=AR_order, method='cvxpy', bas_nonneg=False, fudge_factor=0.96)

    return spike_trace, AR_coeffs


def get_centroids(masks):
    """ Calculate the centroids of each mask (calls caiman's plot_contours).

    :param np.array masks: Masks (image_height x image_width x num_components)

    :returns: Centroids (num_components x 2) in y, x pixels of each component.
    """
    # Reshape masks
    image_height, image_width, num_components = masks.shape
    masks = masks.reshape(-1, num_components, order='F')

    # Get centroids
    fake_background = np.empty([image_height, image_width]) # needed for plot contours
    coordinates = visualization.plot_contours(masks, fake_background)
    import matplotlib.pyplot as plt; plt.close()
    centroids = np.array([coordinate['CoM'] for coordinate in coordinates])

    return centroids


def classify_masks(masks, soma_diameter=(12, 12)):
    """ Uses a convolutional network to predict the probability per mask of being a soma.

    :param np.array masks: Masks (image_height x image_width x num_components)

    :returns: Soma predictions (num_components).
    """
    # Reshape masks
    image_height, image_width, num_components = masks.shape
    masks = masks.reshape(-1, num_components, order='F')

    # Prepare input
    from scipy.sparse import coo_matrix
    masks = coo_matrix(masks)
    soma_radius = np.int32(np.round(np.array(soma_diameter)/2))

    model_path = '/data/pipeline/python/pipeline/data/cnn_model'
    probs, _ = components_evaluation.evaluate_components_CNN(masks, (image_height, image_width),
                                                             soma_radius, model_name=model_path)

    return probs[:, 1]



















# Legacy: Used in preprocess.ExtractRaw
def demix_and_deconvolve_with_cnmf(scan, num_components=200, AR_order=2,
                                   merge_threshold=0.8, num_processes=20,
                                   num_pixels_per_process=5000, block_size=10000,
                                   num_background_components=4, init_method='greedy_roi',
                                   soma_radius=(5, 5), snmf_alpha=None,
                                   init_on_patches=False, patch_downsampling_factor=None,
                                   percentage_of_patch_overlap=None):
    """ Extract spike train activity from multi-photon scans using CNMF.

    Uses constrained non-negative matrix factorization to find neurons/components
    (locations) and their fluorescence traces (activity) in a timeseries of images, and
    deconvolves them using an autoregressive model of the calcium impulse response
    function. See Pnevmatikakis et al., 2016 for details.

    Default values work alright for somatic images.

    :param np.array scan: 3-dimensional scan (image_height, image_width, num_frames).
    :param int num_components: An estimate of neurons/spatial components in the scan.
    :param int AR_order: Order of the autoregressive process used to model the impulse
        response function, e.g., 0 = no modelling; 2 = model rise plus exponential decay.
    :param int merge_threshold: Maximal temporal correlation allowed between activity of
        overlapping components before merging them.
    :param int num_processes: Number of processes to run in parallel. None for as many
        processes as available cores.
    :param int num_pixels_per_process: Number of pixels that a process handles each
        iteration.
    :param int block_size: 'number of pixels to process at the same time for dot product'
    :param int num_background_components:  Number of background components to use.
    :param string init_method: Initialization method for the components.
        'greedy_roi':Look for a gaussian-shaped patch, apply rank-1 NMF, store components,
            calculate residual scan and repeat for num_components.
        'sparse_nmf': Regularized non-negative matrix factorization (as impl. in sklearn)
        'local_nmf': ...
    :param (float, float) soma_radius: Estimated neuron radius (in pixels) in y and x.
        Used in'greedy_roi' initialization to define the size of the gaussian window.
    :param int snmf_alpha: Regularization parameter (alpha) for the sparse NMF (if used).
    :param bool init_on_patches: If True, run the initialization methods on small patches
        of the scan rather than on the whole image.
    :param int patch_downsampling_factor: Division to the image dimensions to obtain patch
        dimensions, e.g., if original size is 256 and factor is 10, patches will be 26x26
    :param int percentage_of_patch_overlap: Patches are sampled in a sliding window. This
        controls how much overlap is between adjacent patches (0 for none, 0.9 for 90%)

    :returns Location matrix (image_height x image_width x num_components). Inferred
        location of each component.
    :returns Activity matrix (num_components x num_frames). Inferred fluorescence traces
         (spike train convolved with the fitted impulse response function).
    :returns: Inferred location matrix for background components (image_height x
         image_width x num_background_components).
    :returns: Inferred activity matrix for background components (image_height x
        image_width x num_background_components).
    :returns: Raw fluorescence traces (num_components x num_frames) obtained from the
        scan minus activity from background and other components.
    :returns: Spike matrix (num_components x num_frames). Deconvolved spike activity.
    :returns: Autoregressive process coefficients (num_components x AR_order) used to
        model the calcium impulse response of each component:
            c(t) = c(t-1) * AR_coeffs[0] + c(t-2) * AR_coeffs[1] + ...

    ..note:: Based on code provided by Andrea Giovanucci.
    ..note:: The produced number of components is not exactly what you ask for because
        some components will be merged or deleted.
    ..warning:: Computation- and memory-intensive for big scans.
    """
    import caiman
    from caiman.source_extraction.cnmf import cnmf

    # Save as memory mapped file in F order (that's how caiman wants it)
    mmap_filename = _save_as_memmap(scan, base_name='/tmp/caiman', order='F').filename

    # 'Load' scan
    mmap_scan, (image_height, image_width), num_frames = caiman.load_memmap(mmap_filename)
    images = np.reshape(mmap_scan.T, (num_frames, image_height, image_width), order='F')

    # Start the ipyparallel cluster
    client, direct_view, num_processes = caiman.cluster.setup_cluster(
        n_processes=num_processes)

    # Optionally, run the initialization method in small patches to initialize components
    initial_A = None
    initial_C = None
    initial_f = None
    if init_on_patches:
        # Calculate patch size (only square patches allowed)
        bigger_dimension = max(image_height, image_width)
        smaller_dimension = min(image_height, image_width)
        patch_size = bigger_dimension / patch_downsampling_factor
        patch_size = min(patch_size, smaller_dimension) # if bigger than small dimension

        # Calculate num_components_per_patch
        num_nonoverlapping_patches = (image_height/patch_size) * (image_width/patch_size)
        num_components_per_patch = num_components / num_nonoverlapping_patches
        num_components_per_patch = max(num_components_per_patch, 1) # at least 1

        # Calculate patch overlap in pixels
        overlap_in_pixels = patch_size * percentage_of_patch_overlap

        # Make sure they are integers
        patch_size = int(round(patch_size))
        num_components_per_patch = int(round(num_components_per_patch))
        overlap_in_pixels = int(round(overlap_in_pixels))

        # Run CNMF on patches (only for initialization, no impulse response modelling p=0)
        model = cnmf.CNMF(num_processes, only_init_patch=True, p=0,
                          rf=int(round(patch_size / 2)), stride=overlap_in_pixels,
                          k=num_components_per_patch, merge_thresh=merge_threshold,
                          method_init=init_method, gSig=soma_radius,
                          alpha_snmf=snmf_alpha, gnb=num_background_components,
                          n_pixels_per_process=num_pixels_per_process,
                          block_size=block_size, check_nan=False, dview=direct_view,
                          method_deconvolution='cvxpy')
        model = model.fit(images)

        # Delete log files (one per patch)
        log_files = glob.glob('caiman*_LOG_*')
        for log_file in log_files:
            os.remove(log_file)

        # Get results
        initial_A = model.A
        initial_C = model.C
        initial_f = model.f

    # Run CNMF
    model = cnmf.CNMF(num_processes, k=num_components, p=AR_order,
                      merge_thresh=merge_threshold, gnb=num_background_components,
                      method_init=init_method, gSig=soma_radius, alpha_snmf=snmf_alpha,
                      n_pixels_per_process=num_pixels_per_process, block_size=block_size,
                      check_nan=False, dview=direct_view, Ain=initial_A, Cin=initial_C,
                      f_in=initial_f, method_deconvolution='cvxpy')
    model = model.fit(images)

    # Get final results
    location_matrix = model.A  # pixels x num_components
    activity_matrix = model.C  # num_components x num_frames
    background_location_matrix = model.b  # pixels x num_background_components
    background_activity_matrix = model.f  # num_background_components x num_frames
    spikes = model.S  # num_components x num_frames, spike_ traces
    raw_traces = model.C + model.YrA  # num_components x num_frames
    AR_coefficients = model.g  # AR_order x num_components

    # Reshape spatial matrices to be image_height x image_width x num_frames
    new_shape = (image_height, image_width, -1)
    location_matrix = location_matrix.toarray().reshape(new_shape, order='F')
    background_location_matrix = background_location_matrix.reshape(new_shape, order='F')
    AR_coefficients = np.array(list(AR_coefficients))  # unwrapping it (num_components x 2)

    # Stop ipyparallel cluster
    client.close()
    caiman.stop_server()

    # Delete memory mapped scan
    os.remove(mmap_filename)

    return (location_matrix, activity_matrix, background_location_matrix,
            background_activity_matrix, raw_traces, spikes, AR_coefficients)<|MERGE_RESOLUTION|>--- conflicted
+++ resolved
@@ -393,20 +393,13 @@
     return spike_trace, AR_coeffs
 
 
-<<<<<<< HEAD
-def deconvolve_detrended(trace, scan_fps, detrend_period=120, AR_order=2):
-=======
 def deconvolve_detrended(trace, scan_fps, detrend_period=600, AR_order=2):
->>>>>>> bfe420a0
     """Same as the the `deconvolve` method, except that the fluorescence trace is detrended 
     before autoregressive modeling
 
     :param np.array trace: 1-d array (num_frames) with the fluorescence trace.
-<<<<<<< HEAD
-=======
     :param float scan_fps: fps of the scan
     :param float detrend_period: number of seconds over which percentiles are computed
->>>>>>> bfe420a0
     :param int AR_order: Order of the autoregressive process used to model the impulse
         response function, e.g., 0 = no modelling; 2 = model rise plus exponential decay.
 
@@ -416,16 +409,9 @@
     """
     detrend_window = int(round(detrend_period * scan_fps))
     if detrend_window > 0:
-<<<<<<< HEAD
-        i = max((len(trace) - detrend_window) // 2, 0)
-        j = i + detrend_window
-        print(scan_fps, detrend_window, i, j, detrend_period, AR_order)
-        data_prct = df_percentile(trace[i:j])[0]
-=======
         chunks_len = len(trace) // detrend_window * detrend_window
         trace_chunks = trace[:chunks_len].reshape(-1, detrend_window)
         data_prct = df_percentile(trace_chunks, axis=1)[0].mean()
->>>>>>> bfe420a0
         trace = trace - percentile_filter(trace, data_prct, detrend_window)
 
     _, _, _, AR_coeffs, _, spike_trace, _ = deconvolution.constrained_foopsi(trace,
