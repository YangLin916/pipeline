import datajoint as dj
from . import experiment, psy
from warnings import warn
import numpy as np
import seaborn as sns
import matplotlib.pyplot as plt
import sh
import os

try:
    import c2s
except:
    warn("c2s was not found. You won't be able to populate ExtracSpikes")

from distutils.version import StrictVersion

assert StrictVersion(dj.__version__) >= StrictVersion('0.2.8')

schema = dj.schema('pipeline_preprocess', locals())


def notnan(x, start=0, increment=1):
    while np.isnan(x[start]) and start < len(x) and start >= 0:
        start += increment
    return start


def normalize(img):
    return (img - img.min()) / (img.max() - img.min())


def erd():
    """a shortcut for convenience"""
    dj.ERD(schema).draw(prefix=False)


@schema
class Slice(dj.Lookup):
    definition = """  # slices in resonant scanner scans
    slice  : tinyint  # slice in scan
    """
    contents = ((i,) for i in range(12))


@schema
class Channel(dj.Lookup):
    definition = """  # recording channel, directly related to experiment.PMTFilterSet.Channel
    channel : tinyint
    """
    contents = [[1], [2], [3], [4]]


@schema
class Prepare(dj.Imported):
    definition = """  # master table that gathers data about the scans of different types, prepares for trace extraction
    -> experiment.Scan
    """

    class Galvo(dj.Part):
        definition = """    # basic information about resonant microscope scans, raster correction
        -> Prepare
        ---
        nframes_requested       : int               # number of valumes (from header)
        nframes                 : int               # frames recorded
        px_width                : smallint          # pixels per line
        px_height               : smallint          # lines per frame
        um_width                : float             # width in microns
        um_height               : float             # height in microns
        bidirectional           : tinyint           # 1=bidirectional scanning
        fps                     : float             # (Hz) frames per second
        zoom                    : decimal(4,1)      # zoom factor
        dwell_time              : float             # (us) microseconds per pixel per frame
        nchannels               : tinyint           # number of recorded channels
        nslices                 : tinyint           # number of slices
        slice_pitch             : float             # (um) distance between slices
        fill_fraction           : float             # raster scan fill fraction (see scanimage)
        preview_frame           : longblob          # raw average frame from channel 1 from an early fragment of the movie
        raster_phase            : float             # shift of odd vs even raster lines
        """

    class GalvoMotion(dj.Part):
        definition = """   # motion correction for galvo scans
        -> Prepare.Galvo
        -> Slice
        ---
        -> Channel
        template                    : longblob       # stack that was used as alignment template
        motion_xy                   : longblob       # (pixels) y,x motion correction offsets
        motion_rms                  : float          # (um) stdev of motion
        align_times=CURRENT_TIMESTAMP: timestamp     # automatic
        """

    class GalvoAverageFrame(dj.Part):
        definition = """   # average frame for each slice and channel after corrections
        -> Prepare.GalvoMotion
        -> Channel
        ---
        frame  : longblob     # average frame ater Anscombe, max-weighting,
        """

    class Aod(dj.Part):
        definition = """   # information about AOD scans
        -> Prepare
        """

    class AodPoint(dj.Part):
        definition = """  # points in 3D space in coordinates of an AOD scan
        -> Prepare.Aod
        point_id : smallint    # id of a scan point
        ---
        x: float   # (um)
        y: float   # (um)
        z: float   # (um)
        """


@schema
class Method(dj.Lookup):
    definition = """  #  methods for extraction from raw data for either AOD or Galvo data
    extract_method :  tinyint
    """
    contents = [[1], [2], [3], [4]]

    class Aod(dj.Part):
        definition = """
        -> Method
        ---
        description  : varchar(60)
        high_pass_stop=null : float   # (Hz)
        low_pass_stop=null  : float   # (Hz)
        subtracted_princ_comps :  tinyint  # number of principal components to subtract
        """
        contents = [
            [1, 'raw traces', None, None, 0],
            [2, 'band pass, -1 princ comp', 0.02, 20, -1],
        ]

    class Galvo(dj.Part):
        definition = """  # extraction methods for galvo
        -> Method
        ---
        segmentation  :  varchar(16)   #
        """
        contents = [
            [1, 'manual'],
            [2, 'nmf']
        ]


@schema
class ExtractRaw(dj.Imported):
    definition = """  # pre-processing of a twp-photon scan
    -> Prepare
    -> Method
    """

    @property
    def key_source(self):
        return Prepare() * Method().proj() & \
               dj.OrList(Prepare.Aod() * Method.Aod(), Prepare.Galvo() * Method.Galvo())

    class Trace(dj.Part):
        definition = """  # raw trace, common to Galvo
        -> ExtractRaw
        -> Channel
        trace_id  : smallint
        ---
        raw_trace : longblob     # unprocessed calcium trace
        """

    class GalvoSegmentation(dj.Part):
        definition = """  # segmentation of galvo movies
        -> ExtractRaw
        -> Slice
        ---
        segmentation_mask=null  :  longblob
        """

    class GalvoROI(dj.Part):
        definition = """  # region of interest produced by segmentation
        -> ExtractRaw.GalvoSegmentation
        -> ExtractRaw.Trace
        ---
        mask_pixels          :longblob      # indices into the image in column major (Fortran) order
        mask_weights = null  :longblob      # weights of the mask at the indices above
        """

        @staticmethod
        def reshape_masks(mask_pixels, mask_weights, px_height, px_width):
            ret = np.zeros((px_height, px_width, len(mask_pixels)))
            for i, (mp, mw) in enumerate(zip(mask_pixels, mask_weights)):
                mask = np.zeros(px_height * px_width)
                mask[mp.squeeze().astype(int) - 1] = mw.squeeze()
                ret[..., i] = mask.reshape(px_height, px_width, order='F')
            return ret

    class SpikeRate(dj.Part):
        definition = """
        # spike trace extracted while segmentation
        -> ExtractRaw.Trace
        ---
        spike_trace :longblob
        """

<<<<<<< HEAD
=======
    def plot_galvo_ROIs(self, outdir='./'):
        sns.set_context('paper')
        theCM = sns.blend_palette(['lime', 'gold', 'deeppink'], n_colors=10)  # plt.cm.RdBu_r
        # theCM = plt.cm.get_cmap('viridis')

        for key in (self.GalvoSegmentation().proj() * Method.Galvo() & dict(segmentation='nmf')).fetch.as_dict:
            mask_px, mask_w, spikes = \
            (self.GalvoROI() * self.SpikeRate() & key & dict(segmentation=2)).fetch.order_by('trace_id')[
                'mask_pixels', 'mask_weights', 'spike_trace']

            template = np.stack([normalize(t) for t in (Prepare.GalvoAverageFrame() & key).fetch['frame']], axis=2).max(
                axis=2)

            d1, d2 = tuple(map(int, (Prepare.Galvo() & key).fetch1['px_height', 'px_width']))
            masks = self.GalvoROI.reshape_masks(mask_px, mask_w, d1, d2)
            try:
                sh.mkdir('-p', os.path.expanduser(outdir) + '/scan_idx{scan_idx}/slice{slice}'.format(**key))
            except:
                pass
            gs = plt.GridSpec(6, 1)

            for cell, sp_trace in enumerate(spikes):
                with sns.axes_style('white'):
                    fig = plt.figure(figsize=(6, 8))
                    ax_image = fig.add_subplot(gs[:-2, :])

                with sns.axes_style('ticks'):
                    ax_sp = fig.add_subplot(gs[-1, :])

                ax_sp.plot(sp_trace.squeeze(), 'k', lw=1)

                ax_image.imshow(template, cmap=plt.cm.gray)
                ax_image.contour(masks[..., cell], colors=theCM, zorder=10)

                fig.suptitle(
                    "animal_id {animal_id}:session {session}:scan_idx {scan_idx}:{segmentation}:slice{slice}:cell{cell}".format(
                        cell=cell + 1, **key))

                sns.despine(ax=ax_sp)
                ax_sp.axis('tight')

                plt.savefig(
                    outdir + "/scan_idx{scan_idx}/slice{slice}/cell{cell:03d}_animal_id_{animal_id}_session_{session}.png".format(
                        cell=cell + 1, **key))
                plt.close(fig)

>>>>>>> f4c6264d
    def _make_tuples(self, key):
        """ implemented in matlab """
        raise NotImplementedError


@schema
class Sync(dj.Imported):
    definition = """
    -> Prepare
    ---
    -> psy.Session
    first_trial                 : int                           # first trial index from psy.Trial overlapping recording
    last_trial                  : int                           # last trial index from psy.Trial overlapping recording
    signal_start_time           : double                        # (s) signal start time on stimulus clock
    signal_duration             : double                        # (s) signal duration on stimulus time
    frame_times = null          : longblob                      # times of frames and slices
    sync_ts=CURRENT_TIMESTAMP   : timestamp                     # automatic
    """


@schema
class ComputeTraces(dj.Computed):
    definition = """   # compute traces
    -> ExtractRaw
    ---
    """

    class Trace(dj.Part):
        definition = """  # final calcium trace but before spike extraction or filtering
        -> ComputeTraces
<<<<<<< HEAD
        trace_id             : smallint                     #
=======
        trace_id  : smallint
>>>>>>> f4c6264d
        ---
        trace = null         : longblob                     # leave null same as ExtractRaw.Trace
        """

    def _make_tuples(self, key):
<<<<<<< HEAD
        """populated from MATLAB"""
        raise NotImplementedError
=======
        if (experiment.Session.Fluorophore() & key).fetch1['fluorophore'] != 'Twitch2B' and (ExtractRaw.Trace() & key):
            print('Populating', key)

            def remove_channel(x):
                x.pop('channel')
                return x
>>>>>>> f4c6264d

            self.insert1(key)
            self.Trace().insert(
                [remove_channel(x) for x in (ExtractRaw.Trace() & key).proj(trace='raw_trace').fetch.as_dict])

@schema
class SpikeMethod(dj.Lookup):
    definition = """
    spike_method   :  smallint   # spike inference method
    ---
    spike_method_name     : varchar(16)   #  short name to identify the spike inference method
    spike_method_details  : varchar(255)  #  more details about
    language :  enum('matlab','python')   #  implementation language
    """

    contents = [
        [2, "fastoopsi", "nonnegative sparse deconvolution from Vogelstein (2010)", "matlab"],
        [3, "stm", "spike triggered mixture model from Theis et al. (2016)", "python"],
        [4, "improved oopsi", "", "matlab"],
        [5, "nmf", "", "matlab"]
    ]

    def spike_traces(self, X, fps):
        assert self.fetch1['language'] == 'python', "This tuple cannot be computed in python."
        if self.fetch1['spike_method'] == 3:
            spike_rates = []
            N = len(X)
            for i, trace in enumerate(X):
                print('Predicting trace %i/%i' % (i + 1, N))
                tr0 = np.array(trace.pop('trace').squeeze())
                start = notnan(tr0)
                end = notnan(tr0, len(tr0) - 1, increment=-1)
                trace['calcium'] = np.atleast_2d(tr0[start:end + 1])

                trace['fps'] = fps
                data = c2s.preprocess([trace], fps=fps)
                data = c2s.predict(data, verbosity=0)

                tr0[start:end + 1] = data[0].pop('predictions').squeeze()
                data[0]['rate_trace'] = tr0
                data[0].pop('calcium')
                data[0].pop('fps')

                yield data[0]


@schema
class Spikes(dj.Computed):
    definition = """  # infer spikes from calcium traces
    -> ComputeTraces
    -> SpikeMethod
    """

    @property
    def key_source(self):
        return (ComputeTraces() * SpikeMethod() & [dict(spike_method_name='stm'), dict(spike_method_name='nmf')]).proj()

    class RateTrace(dj.Part):
        definition = """  # Inferred
        -> Spikes
        -> ExtractRaw
        trace_id  : smallint
        ---
        rate_trace = null  : longblob     # leave null same as ExtractRaw.Trace
        """

    def _make_tuples(self, key):
<<<<<<< HEAD
        raise NotImplementedError
=======
        print('Populating', key)
        if (SpikeMethod() & key).fetch1['spike_method_name'] == 'stm':
            prep = (Prepare() * Prepare.Aod() & key) or (Prepare() * Prepare.Galvo() & key)
            fps = prep.fetch1['fps']
            X = (ComputeTraces.Trace() & key).proj('trace').fetch.as_dict()
            self.insert1(key)
            for x in (SpikeMethod() & key).spike_traces(X, fps):
                self.RateTrace().insert1(dict(key, **x))
        elif (SpikeMethod() & key).fetch1['spike_method_name'] == 'nmf':
            self.insert1(key)
            for x in (ExtractRaw.SpikeRate() & key).fetch.as_dict:
                x['rate_trace'] = x.pop('spike_trace')
                x.pop('channel')
                self.RateTrace().insert1(dict(key, **x))
        else:
            raise NotImplementedError('Method {spike_method} not implemented.'.format(**key))
>>>>>>> f4c6264d


schema.spawn_missing_classes()<|MERGE_RESOLUTION|>--- conflicted
+++ resolved
@@ -202,8 +202,6 @@
         spike_trace :longblob
         """
 
-<<<<<<< HEAD
-=======
     def plot_galvo_ROIs(self, outdir='./'):
         sns.set_context('paper')
         theCM = sns.blend_palette(['lime', 'gold', 'deeppink'], n_colors=10)  # plt.cm.RdBu_r
@@ -250,7 +248,6 @@
                         cell=cell + 1, **key))
                 plt.close(fig)
 
->>>>>>> f4c6264d
     def _make_tuples(self, key):
         """ implemented in matlab """
         raise NotImplementedError
@@ -281,27 +278,19 @@
     class Trace(dj.Part):
         definition = """  # final calcium trace but before spike extraction or filtering
         -> ComputeTraces
-<<<<<<< HEAD
         trace_id             : smallint                     #
-=======
         trace_id  : smallint
->>>>>>> f4c6264d
         ---
         trace = null         : longblob                     # leave null same as ExtractRaw.Trace
         """
 
     def _make_tuples(self, key):
-<<<<<<< HEAD
-        """populated from MATLAB"""
-        raise NotImplementedError
-=======
         if (experiment.Session.Fluorophore() & key).fetch1['fluorophore'] != 'Twitch2B' and (ExtractRaw.Trace() & key):
             print('Populating', key)
 
             def remove_channel(x):
                 x.pop('channel')
                 return x
->>>>>>> f4c6264d
 
             self.insert1(key)
             self.Trace().insert(
@@ -327,7 +316,6 @@
     def spike_traces(self, X, fps):
         assert self.fetch1['language'] == 'python', "This tuple cannot be computed in python."
         if self.fetch1['spike_method'] == 3:
-            spike_rates = []
             N = len(X)
             for i, trace in enumerate(X):
                 print('Predicting trace %i/%i' % (i + 1, N))
@@ -369,9 +357,6 @@
         """
 
     def _make_tuples(self, key):
-<<<<<<< HEAD
-        raise NotImplementedError
-=======
         print('Populating', key)
         if (SpikeMethod() & key).fetch1['spike_method_name'] == 'stm':
             prep = (Prepare() * Prepare.Aod() & key) or (Prepare() * Prepare.Galvo() & key)
@@ -388,7 +373,6 @@
                 self.RateTrace().insert1(dict(key, **x))
         else:
             raise NotImplementedError('Method {spike_method} not implemented.'.format(**key))
->>>>>>> f4c6264d
 
 
 schema.spawn_missing_classes()