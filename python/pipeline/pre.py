import datajoint as dj
from djaddon import gitlog, hdf5
import numpy as np
import c2s
import matplotlib.pyplot as plt
import seaborn as sns
schema = dj.schema('pipeline_preprocessing', locals())


@schema
class AlignMotion(dj.Imported):
    definition = ...

    def _make_tuples(self, key):
        raise NotImplementedError("This schema is populated from Matlab")


@schema
class AlignRaster(dj.Computed):
    definition = ...

    def _make_tuples(self, key):
        raise NotImplementedError("This schema is populated from Matlab")


@schema
class Check(dj.Imported):
    definition = ...

    def _make_tuples(self, key):
        raise NotImplementedError("This schema is populated from Matlab")

@schema
class ExtractSpike(dj.Computed):
    definition = ...

    def _make_tuples(self, key):
        raise NotImplementedError("This schema is populated from Matlab")


@schema
class ManualSegment(dj.Imported):
    definition = ...

    def _make_tuples(self, key):
        raise NotImplementedError("This schema is populated from Matlab")


@schema
class ScanCheck(dj.Imported):
    definition = ...

    def _make_tuples(self, key):
        raise NotImplementedError("This schema is populated from Matlab")


@schema
class ScanInfo(dj.Imported):
    definition = ...

    def _make_tuples(self, key):
        raise NotImplementedError("This schema is populated from Matlab")


@schema
class Settings(dj.Lookup):
    definition = ...


@schema
class NMFSegment(dj.Imported):
    definition = ...

    def _make_tuples(self, key):
        raise NotImplementedError('This table is populated from matlab.')


@schema
@hdf5
class SegmentationTile(dj.Computed):
    definition = ...

    def _make_tuples(self, key):
        raise NotImplementedError('This table is populated from matlab.')


<<<<<<< HEAD
@schema
class SelectedMask(dj.Computed):
    definition = ...

    def _make_tuples(self, key):
        raise NotImplementedError('This table is populated from matlab.')
=======
# @schema
# class SelectedMask(dj.Computed):
#     definition = None
>>>>>>> 69ef1994

#     def _make_tuples(self, key):
#         raise NotImplementedError('This table is populated from matlab.')

#     def load_masks(self, key):
#         d1, d2 = (ScanInfo() & key).fetch1['px_height', 'px_width']
#         selection = (SegmentationTile() & self & key).project('mask')
#         masks = np.zeros((d1, d2, len(selection)))
#         for i, (i1, i2, j1, j2, mask) in enumerate(zip(*selection.fetch['rstart','rend','cstart','cend','mask'])):
#             masks[i1-1:i2,j1-1:j2,i]  = mask
#         return masks

#     def plot_masks(self, key, savedir='./'):
#         if savedir[-1] != '/': savedir += '/'
        
<<<<<<< HEAD
        for i in range(masks.shape[2]):
            fig, ax = plt.subplots()
            ax.contour(amask, v)
            ax.imshow(masked[::-1,:,i], cmap=plt.cm.BuPu)
            ax.set_aspect(1)
            ax.axis('tight')
            plt.show()
            exit()
@schema
class MaskAverageTrace(dj.Computed):
    definition = ...
=======
#         masks = self.load_masks(key) 
#         theCM = plt.cm.RdBu_r
#         #theCM._init()
#         #alphas = np.abs(np.linspace(0, 1.0, theCM.N))
#         #theCM._lut[:-3,-1] = alphas
        
#         d1, d2, frames = masks.shape
#         xaxis, yaxis = np.arange(d2), np.arange(d1)
#         sns.set_style('white')
#         for cell in range(frames):
#             print('Plotting cell %i/%i' % (cell+1, frames))
#             fig, ax = plt.subplots()
#             for i in range(frames):
#                 ma = masks[...,i]/masks[...,i].sum()
#                 m = ma.ravel()[np.argsort(-ma.ravel())]
#                 mc = np.cumsum(m)
#                 th = m[mc > 0.9].max()
#                 if cell == i:
#                     cell_ma = ma < th
#                 ax.contour(xaxis, yaxis, ma >= th, [.5], colors='silver')

#             m = np.ma.masked_where((masks[...,cell] == 0) | cell_ma, masks[...,cell])
#             ax.imshow(m, cmap=theCM, zorder=10)
#             ax.set_aspect(1)
#             ax.axis('tight')
#             ax.axis('off')
#             fig.subplots_adjust(left=0,right=1, bottom=0, top=1)
#             fig.savefig(savedir + 'cell%03i.png' % cell)
#             plt.close(fig)
>>>>>>> 69ef1994

# @schema
# class MaskAverageTrace(dj.Computed):
#     definition = None

#     def _make_tuples(self, key):
#         raise NotImplementedError('This table is populated from matlab.')

@schema
class Tesselation(dj.Manual):
    definition = ...

# @schema
# @gitlog
# class STMSpikeRate(dj.Computed):
#     definition = """
#     # inferred spike rate trace

#     ->MaskAverageTrace
#     ---
#     rate          : longblob  # inferred spikes
#     """

#     def _make_tuples(self, key):

#         data = (MaskAverageTrace() * ScanInfo() & key).project('fps').fetch1()
#         data['calcium'] = (MaskAverageTrace()& key).fetch1['trace'].squeeze()
#         data = c2s.preprocess([data], fps=data['fps'])
#         data[0]['calcium'] = np.atleast_2d(data[0]['calcium'])
#         data = c2s.predict(data)
#         data = data[0]
#         data['rate'] = data.pop('predictions').squeeze()
#         data.pop('calcium')
#         data.pop('fps')
#         self.insert1(data)
<|MERGE_RESOLUTION|>--- conflicted
+++ resolved
@@ -4,6 +4,7 @@
 import c2s
 import matplotlib.pyplot as plt
 import seaborn as sns
+
 schema = dj.schema('pipeline_preprocessing', locals())
 
 
@@ -29,6 +30,7 @@
 
     def _make_tuples(self, key):
         raise NotImplementedError("This schema is populated from Matlab")
+
 
 @schema
 class ExtractSpike(dj.Computed):
@@ -76,7 +78,6 @@
 
 
 @schema
-@hdf5
 class SegmentationTile(dj.Computed):
     definition = ...
 
@@ -84,108 +85,106 @@
         raise NotImplementedError('This table is populated from matlab.')
 
 
-<<<<<<< HEAD
 @schema
 class SelectedMask(dj.Computed):
     definition = ...
 
     def _make_tuples(self, key):
         raise NotImplementedError('This table is populated from matlab.')
-=======
-# @schema
-# class SelectedMask(dj.Computed):
-#     definition = None
->>>>>>> 69ef1994
 
-#     def _make_tuples(self, key):
-#         raise NotImplementedError('This table is populated from matlab.')
+    def load_masks(self, key):
+        d1, d2 = (ScanInfo() & key).fetch1['px_height', 'px_width']
+        selection = (SegmentationTile() & self & key).project('mask')
+        masks = np.zeros((d1, d2, len(selection)))
+        for i, (i1, i2, j1, j2, mask) in enumerate(zip(*selection.fetch['rstart', 'rend', 'cstart', 'cend', 'mask'])):
+            masks[i1 - 1:i2, j1 - 1:j2, i] = mask
+        return masks
 
-#     def load_masks(self, key):
-#         d1, d2 = (ScanInfo() & key).fetch1['px_height', 'px_width']
-#         selection = (SegmentationTile() & self & key).project('mask')
-#         masks = np.zeros((d1, d2, len(selection)))
-#         for i, (i1, i2, j1, j2, mask) in enumerate(zip(*selection.fetch['rstart','rend','cstart','cend','mask'])):
-#             masks[i1-1:i2,j1-1:j2,i]  = mask
-#         return masks
+    def plot_masks(self, key, savedir='./'):
+        if savedir[-1] != '/': savedir += '/'
+        masks = self.load_masks(key)
+        theCM = plt.cm.RdBu_r
+        # theCM._init()
+        # alphas = np.abs(np.linspace(0, 1.0, theCM.N))
+        # theCM._lut[:-3,-1] = alphas
 
-#     def plot_masks(self, key, savedir='./'):
-#         if savedir[-1] != '/': savedir += '/'
-        
-<<<<<<< HEAD
-        for i in range(masks.shape[2]):
+        d1, d2, frames = masks.shape
+        xaxis, yaxis = np.arange(d2), np.arange(d1)
+        sns.set_style('white')
+        for cell in range(frames):
+            print('Plotting cell %i/%i' % (cell + 1, frames))
             fig, ax = plt.subplots()
-            ax.contour(amask, v)
-            ax.imshow(masked[::-1,:,i], cmap=plt.cm.BuPu)
+            for i in range(frames):
+                ma = masks[..., i] / masks[..., i].sum()
+                m = ma.ravel()[np.argsort(-ma.ravel())]
+                mc = np.cumsum(m)
+                th = m[mc > 0.9].max()
+                if cell == i:
+                    cell_ma = ma < th
+                ax.contour(xaxis, yaxis, ma >= th, [.5], colors='silver')
+
+            m = np.ma.masked_where((masks[..., cell] == 0) | cell_ma, masks[..., cell])
+            ax.imshow(m, cmap=theCM, zorder=10)
             ax.set_aspect(1)
             ax.axis('tight')
-            plt.show()
-            exit()
+            ax.axis('off')
+            fig.subplots_adjust(left=0, right=1, bottom=0, top=1)
+            fig.savefig(savedir + 'cell%03i.png' % cell)
+            plt.close(fig)
+
+
 @schema
 class MaskAverageTrace(dj.Computed):
     definition = ...
-=======
-#         masks = self.load_masks(key) 
-#         theCM = plt.cm.RdBu_r
-#         #theCM._init()
-#         #alphas = np.abs(np.linspace(0, 1.0, theCM.N))
-#         #theCM._lut[:-3,-1] = alphas
-        
-#         d1, d2, frames = masks.shape
-#         xaxis, yaxis = np.arange(d2), np.arange(d1)
-#         sns.set_style('white')
-#         for cell in range(frames):
-#             print('Plotting cell %i/%i' % (cell+1, frames))
-#             fig, ax = plt.subplots()
-#             for i in range(frames):
-#                 ma = masks[...,i]/masks[...,i].sum()
-#                 m = ma.ravel()[np.argsort(-ma.ravel())]
-#                 mc = np.cumsum(m)
-#                 th = m[mc > 0.9].max()
-#                 if cell == i:
-#                     cell_ma = ma < th
-#                 ax.contour(xaxis, yaxis, ma >= th, [.5], colors='silver')
 
-#             m = np.ma.masked_where((masks[...,cell] == 0) | cell_ma, masks[...,cell])
-#             ax.imshow(m, cmap=theCM, zorder=10)
-#             ax.set_aspect(1)
-#             ax.axis('tight')
-#             ax.axis('off')
-#             fig.subplots_adjust(left=0,right=1, bottom=0, top=1)
-#             fig.savefig(savedir + 'cell%03i.png' % cell)
-#             plt.close(fig)
->>>>>>> 69ef1994
+    def _make_tuples(self, key):
+        raise NotImplementedError('This table is populated from matlab.')
 
-# @schema
-# class MaskAverageTrace(dj.Computed):
-#     definition = None
-
-#     def _make_tuples(self, key):
-#         raise NotImplementedError('This table is populated from matlab.')
 
 @schema
 class Tesselation(dj.Manual):
     definition = ...
 
-# @schema
-# @gitlog
-# class STMSpikeRate(dj.Computed):
-#     definition = """
-#     # inferred spike rate trace
 
-#     ->MaskAverageTrace
-#     ---
-#     rate          : longblob  # inferred spikes
-#     """
+@schema
+@gitlog
+class STMSpikeRate(dj.Computed):
+    definition = """
+    # inferred spike rate trace
 
-#     def _make_tuples(self, key):
+    ->MaskAverageTrace
+    ---
+    rate          : longblob  # inferred spikes
+    """
 
-#         data = (MaskAverageTrace() * ScanInfo() & key).project('fps').fetch1()
-#         data['calcium'] = (MaskAverageTrace()& key).fetch1['trace'].squeeze()
-#         data = c2s.preprocess([data], fps=data['fps'])
-#         data[0]['calcium'] = np.atleast_2d(data[0]['calcium'])
-#         data = c2s.predict(data)
-#         data = data[0]
-#         data['rate'] = data.pop('predictions').squeeze()
-#         data.pop('calcium')
-#         data.pop('fps')
-#         self.insert1(data)
+    def _make_tuples(self, key):
+        data = (MaskAverageTrace() * ScanInfo() & key).project('fps').fetch1()
+        data['calcium'] = (MaskAverageTrace() & key).fetch1['trace'].squeeze()
+        data = c2s.preprocess([data], fps=data['fps'])
+        data[0]['calcium'] = np.atleast_2d(data[0]['calcium'])
+        data = c2s.predict(data)
+        data = data[0]
+        data['rate'] = data.pop('predictions').squeeze()
+        data.pop('calcium')
+        data.pop('fps')
+        self.insert1(data)
+
+@schema
+class Segmentation(dj.Imported):
+    definition = ...
+
+@schema
+class SpikeInference(dj.Lookup):
+    definition = ...
+
+@schema
+class Spikes(dj.Computed):
+    definition = ...
+
+@schema
+class Template(dj.Imported):
+    definition = ...
+
+@schema
+class Trace(dj.Imported):
+    definition = ...
